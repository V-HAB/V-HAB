--- conflicted
+++ resolved
@@ -145,22 +145,15 @@
             cNames = {'Flowrate of CO2'};
             sTitle = 'Partial Mass CO2';
             txCustom.mbPosition = [ false, false, false;...
-<<<<<<< HEAD
-                                    true , false, false,...
-                                    false, false, false];
-=======
                                     true , false, false];
->>>>>>> e08a162b
+            oPlot.definePlot(cNames, sTitle, txCustom);
             oPlot.definePlot(cNames, sTitle, txCustom);
             
             cNames = {'Flowrate of CO2'};
             sTitle = 'Partial Mass CO2';
             txCustom.mbPosition = [ false, false, true;...
-<<<<<<< HEAD
-                                    false, false, false,...
-=======
->>>>>>> e08a162b
                                     false, false, false];
+            oPlot.definePlot(cNames, sTitle, txCustom);
             oPlot.definePlot(cNames, sTitle, txCustom);
             
             
