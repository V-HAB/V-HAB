--- conflicted
+++ resolved
@@ -617,8 +617,6 @@
             this.bSuppressConsoleOutput = bSuppressConsoleOutput;
         end
         
-<<<<<<< HEAD
-=======
         function setParallelSendInterval(this, iInterval)
             %SETPARALLELSENDINTERVAL Sets update frequency parameter
             %   When simulations are run in parallel updates are sent to
@@ -631,7 +629,6 @@
         end
 
         
->>>>>>> 7d4b1e1c
         function oOutput = saveobj(oInput)
             %SAVEOBJ Saves modified simulation object
             %   Starting with MATLAB 2020b a limit exists for the length of
