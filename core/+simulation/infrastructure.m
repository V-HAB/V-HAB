--- conflicted
+++ resolved
@@ -263,30 +263,48 @@
             
             % Construct matter, solvers, ...
             oRoot = this.oSimulationContainer;
-
+        
             disp('Assembling Simulation Model...')
             hTimer = tic();
-
+            
             for iC = 1:length(oRoot.csChildren)
                 sChild = oRoot.csChildren{iC};
                 oChild = oRoot.toChildren.(sChild);
-
-                oChild.createMatterStructure();
+                
+                if ismethod(oChild,'createMatterStructure')
+                    oChild.createMatterStructure();
+                end
+
+                % Seal matter things - do we need something like that
+                % for thermal/electrical?
                 oChild.seal();
+
+                
+                if ismethod(oChild,'createThermalStructure')
+                    oChild.createThermalStructure();
+                end
+                
+                if ismethod(oChild,'createElectricalStructure')
+                    oChild.createElectricalStructure();
+                end
+                
                 oChild.createSolverStructure();
-            end
-
+                
+                %TODO Might have to add something like this here
+                %if ismethod(oChild,'createDomainInterfaces')
+                %   oChild.createDomainInterfaces();
+                %end
+            end
+            
             disp(['Model Assembly Completed in ', num2str(toc(hTimer)), ' seconds!'])
+            
+            this.bInitialized = true;
 
             % Setup monitors
             this.configureMonitors();
-
+            
             % Trigger event so e.g. monitors can react
             this.trigger('init_post');
-            
-            
-            
-            this.bInitialized = true;
         end
         
         
@@ -296,50 +314,8 @@
             % influence behaviour
             
             
-<<<<<<< HEAD
-            if this.oSimulationContainer.oTimer.iTick == -1
-                % Construct matter, solvers, ...
-                oRoot = this.oSimulationContainer;
-            
-                disp('Assembling Simulation Model...')
-                hTimer = tic();
-                
-                for iC = 1:length(oRoot.csChildren)
-                    sChild = oRoot.csChildren{iC};
-                    oChild = oRoot.toChildren.(sChild);
-                    
-                    if ismethod(oChild,'createMatterStructure')
-                        oChild.createMatterStructure();
-                    end
-                    
-                    if ismethod(oChild,'createThermalStructure')
-                        oChild.createThermalStructure();
-                    end
-                    
-                    if ismethod(oChild,'createElectricalStructure')
-                        oChild.createElectricalStructure();
-                    end
-                    
-                    oChild.seal();
-                    oChild.createSolverStructure();
-                    
-                    %TODO Might have to add something like this here
-                    %if ismethod(oChild,'createDomainInterfaces')
-                    %   oChild.createDomainInterfaces();
-                    %end
-                end
-                
-                disp(['Model Assembly Completed in ', num2str(toc(hTimer)), ' seconds!'])
-                
-                % Setup monitors
-                this.configureMonitors();
-                
-                % Trigger event so e.g. monitors can react
-                this.trigger('init_post');
-=======
             if this.oSimulationContainer.oTimer.iTick == -1 && ~this.bInitialized
                 this.initialize();
->>>>>>> 6679ae06
             end
             
             % Only output this, if we want to and the first time this is
