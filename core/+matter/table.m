classdef table < base
    %MATTERTABLE Summary of this class goes here
    %   Detailed explanation goes here
    %
    % MatterTable properties:
    %   tiN2I           - Struct to map the bu,md to blah
    %   afMolMass       - Vector with mol masses for each species,
    %                     extracted on initializion from ttxMatter
    %
    %TODO
    %   - heat capacity etc temperature dependent ...?
    %   - heat/thermal conductivity
    %   - heat transfer coefficient between matter types, phases? provide
    %     that directly to a processor added between two phases?
    %   -> values dependant from temp, phase, ... -> different ways to
    %      provide them, e.g. lookup tables etc
    %      Each e.g. flow than has to specificly call MT and calculate heat
    %      capacity if needed.
    %
    %   - import matter info from different sources -> ttxMatter not static
    %   - "meta" matter whose parameters are not defined that specificly?
    %     e.g. generic food types/contents for human
    
    properties (SetAccess = protected, GetAccess = public)
        % Constant properties
        %   - Molar mass in g/mol
        %   - Specific heat capacity Cp in J/kg/K
        %   - Gas density in kg/m^3
        %   - Density in kg/m^3
        ttxMatter = struct ( ...
            ...
            ... Basic: if no ttxPhases, can't actually be really used
            ...
            'N', struct( ...
                'fMolMass', 14 ...
            ), ...
            'O', struct( ...
                'fMolMass', 16 ...
            ), ...
            'C', struct( ...
                'fMolMass', 12, ...
                'ttxPhases', struct( ...
                    'gas', struct( ...
                        'fCp', 600 ...
                    ) ...
                ) ...
            ), ...
            'H', struct( ...
                'fMolMass', 1 ...
            ), ...
            ...
            'Ar', struct( ...
                'fMolMass', 39.9, ...
                'ttxPhases', struct( ...
                    'gas', struct( ...
                        'fCp', 524 , ...
                        'fDensity', 1.784 ...
                    ) ...
                ) ...
            ), ...
             'K', struct( ...
                'fMolMass', 39, ...
                'fDensity', 862 ...  %reference: http://www.periodensystem.info/elemente/kalium/
            ), ...
            ...
            ... Molecules
            ...
            'O2', struct ( ...
                'ttxPhases', struct( ...
                    'gas', struct( ...
                        'fCp', 920, ...
                        ... %TODO density - not really needed for gases right? from mol mass ...
                        'fDensity', 1.429  ... % at STP
                        ), ...
                    'liquid', struct(... % Same values as gas. Why? Because we can't do suspensions yet...
                        'fCp', 920, ...
                        'fDensity', 1.429  ... % at STP
                        ) ...
                ) ...
            ), ...
            'H2', struct ( ...
                'ttxPhases', struct( ...
                    'gas', struct( ...
<<<<<<< HEAD
                        'fCp', 14304 ...
                    ), ...
                    'liquid', struct( ...
                        'fCp', 14304, ...
                        'fDensity', 70.79 ...
                    ) ...
=======
                        'fCp', 14320 ...
                        ), ...
                    'liquid', struct(... % Same values as gas. Why? Because we can't do suspensions yet...
                        'fCp', 14320 ...
                        ) ...
>>>>>>> 50c08b7e
                ) ...
            ), ...
            'H2O', struct ( ...
                'ttxPhases', struct( ...
                    'gas', struct( ...
                        'fCp', 1860, ...
                        'fDensity', 0.804  ... % at STP
                    ), ...
                    'liquid', struct( ...
                        'fCp', 4180, ...
                        'fDensity', 1  ... % at STP
                    ) ...
                ) ...
            ), ...
            'CO2', struct ( ...
                'ttxPhases', struct( ...
                    'gas', struct( ...
                        'fCp', 820, ...
                        'fDensity', 1.977  ... % at STP
                        ), ...
                    'liquid', struct(... % Same values as gas. Why? Because we can't do suspensions yet...
                        'fCp', 820, ...
                        'fDensity', 1.977 ...
                        ) ...
                ) ...
            ), ...
            'N2', struct ( ...
                'ttxPhases', struct( ...
                    'gas', struct( ...
                        'fCp', 1040, ...
                        'fDensity', 1.250 ...
<<<<<<< HEAD
                    ), ...
                    'liquid', struct( ...
                        'fCp', 1040, ...
                        'fDensity', 807 ...
                    )...
=======
                        ), ...
                    'liquid', struct(... % Same values as gas. Why? Because we can't do suspensions yet...
                        'fCp', 1040, ...
                        'fDensity', 1.250 ...
                        ) ...
>>>>>>> 50c08b7e
                ) ...
            ), ...
            'KO2', struct ( ...
                'ttxPhases', struct( ...
                    'solid', struct(...
                        'fCp', 1090, ...
                        'fDensity', 2140 ...
                    )...
                )...
            ), ...
            'KOH', struct ( ...
                'ttxPhases', struct( ...
                    'solid', struct(...
                        'fCp', 1180, ...
                        'fDensity', 2044 ...
                        ), ...
                    'liquid', struct(... % Same values as solid. Why? Because we can't do suspensions yet...
                        'fCp', 1180, ...
                        'fDensity', 2044 ...
                        ) ...
                    )...
            ) ...
        )
        %TODO: Figure out a way how to make the values sensitive to
        %variations in temperature and pressure
        %TODO: Add the data source for each of these values directly into the code    
    end
    
    properties (Constant = true, GetAccess = public)
        % Some constants ... I SAID SOME!!!
        C = struct( ...
            'R_m', 8.314472 ...
        );
    end
    
    %QUESTION: Why can't these be included with the constant properties
    %above?
    %ANSWER: because now we create these dynamically on construction!
    properties (SetAccess = protected, GetAccess = public)
        % Mapping of species names to according index, cell with species
        % names and total amount of species
        %tiN2I = {'O2';'N2';'H2O';'CO2';'KO2';'KOH'};
        %tiN2I = struct('O2', 1, 'N2', 2, 'H2O', 3, 'CO2', 4, 'KO2', 5, 'KOH', 6);
        tiN2I;
        csSpecies;
        iSpecies;
        
        % Molecular masses of the species in g/mol
        %TODO store as kg/mol so e.g. phases.gas doesn't has to convert
        %afMolMass = [32 28 18 44 72 57];
        afMolMass;
        
        % Heat capacities. Key is phase name. If value in specific matter
        % type not provided, -1 written. Same for densities.
        tafCp;
        tafDensity;
        
        % Refernce to all phases and flows that use this matter table
        aoPhases = []; %matter.phase.empty(); % ABSTRACT - can't do that!
        aoFlows  = matter.flow.empty();
        
        % Create 'empty' (placeholder) flow (for f2f, exme procs)
        oFlowZero;
    end
    
    methods
        function this = table()
            %TODO: Implement code that reads from either an Excel sheet or
            %a database and automatically fills the properties
            
            % Create zero/empty palceholder matter flow
            this.oFlowZero = matter.flow(this, []);
            
            this.createMatterData();
        end
    end
    
    
    
    %% Methods for calculating matter properties %%%%%%%%%%%%%%%%%%%%%%%%%%
    methods
        
        function fMolecularMass = calculateMolecularMass(this, afMass)
            % Calculates the total molecular masses for a provided mass
            % vector based on the matter table. Can be used by phase, flow
            % and others to update their value.
            %
            % calculateMolecularMass returns
            %   fMolecularMass  - molecular mass of mix, g/mol
            
            fMass = sum(afMass);
            
            if fMass == 0
                fMolecularMass = 0;
                return;
            end
            
            fMolecularMass = afMass ./ fMass * this.afMolMass';
        end
        
        function fHeatCapacity = calculateHeatCapacity(this, varargin)
            % Calculates the total heat capacity, see calcMolMass. Needs
            % the whole phase object to get phase type, temperature etc
            %
            %TODO
            %   - enhanced Cp calculation (here or in derived class, or
            %     with some event/callback functionality?) to include the
            %     temperature dependency. Include a way to e.g. only do an
            %     actual recalculation if species masses/temperature
            %     changed more than X percent?
            
            
            % Case one - just a phase object provided
            if length(varargin) == 1
                if ~isa(varargin{1}, 'matter.phase')
                    this.throw('fHeatCapacity', 'If only one param provided, has to be a matter.phase (derivative)');
                end
                
                if varargin{1}.fMass == 0
                    fHeatCapacity = 0;
                    return;
                end
                
                sType  = varargin{1}.sType;
                afMass = varargin{1}.afMass;
                sId    = [ 'Phase ' varargin{1}.oStore.sName ' -> ' varargin{1}.sName ];
                
            % Assuming we have two params, the phase type and a vector with
            % the mass of each species.
            else
                sType  = varargin{1};
                afMass = varargin{2};
            
                if sum(afMass) == 0
                    fHeatCapacity = 0;
                    return;
                end
                
                sId = 'Manually provided vector for species masses';
            end
            
            
            % Check if phase exists in heat capacities (at least one
            % species defined it)
            if ~isfield(this.tafCp, sType)
                this.throw('calculateHeatCapacity', 'Phase %s not known in Cps', sType);
            
            % Make sure that no mass exists in this phase for which the
            % heat capacity is not defined
            else
                % Non existent ones are -1, so if any mass exists, the
                % result will be negative --> check!
                afCheck = this.tafCp.(sType) .* tools.round.prec(afMass);
                
                if any(afCheck < 0)
                    %TODO get negative indices with find(), display the
                    %     according species name that are a problem
                    this.throw('calculateHeatCapacity', '%s contains mass for at least one species (first: %s) that has no heat capacity defined for this phase!', sId, this.csSpecies{find(afCheck < 0, 1)});
                end
            end
            
            fHeatCapacity = afMass ./ sum(afMass) * this.tafCp.(sType)';
        end
    end
    
    
    %% Methods for handling of related phases and flows %%%%%%%%%%%%%%%%%%%
    methods
        
        function afMass = addPhase(this, oPhase, oOldMT)
            % Add phase
            
            if ~isa(oPhase, 'matter.phase')
               this.throw('addPhase', 'Provided object does not derive from or is a matter.phase');
            end
            
            % Preset with default: if phase not added, same vector returned
            afMass = oPhase.afMass;
            
            if isempty(this.aoPhases) || ~any(this.aoPhases == oPhase)
                % The basic matter.phases is abstract so aoPhases can not
                % pre-initialized with an empty mixin vector - therefore
                % need to distinguish between first and following phases.
                if isempty(this.aoPhases), this.aoPhases          = oPhase;
                else                       this.aoPhases(end + 1) = oPhase;
                end
                
                if (nargin > 2) && ~isempty(oOldMT)
                    if ~isa(oOldMT, 'matter.table')
                        this.throw('addPhase', 'The provided object for the old matter table is not a and doesn''t derive from matter.table');
                    end
                    
                    afMass = this.mapMassesToNewMT(oOldMT, afMass);
                end
            end
        end
        
        function this = removePhase(this, oPhase)
            iInd = find(this.aoPhases == oPhase, 1); % Just find first result - phase never added twice
            
            if isempty(iInd)
                this.throw('removePhase', 'Provided phase not assinged to this matter table!');
            else
                this.aoPhases(iInd) = [];
            end
        end
        
        
        
        
        function afMass = addFlow(this, oFlow, oOldMT)
            % Add flow
            
            if ~isa(oFlow, 'matter.flow')
               this.throw('addFlow', 'Provided object does not derive from or is a matter.flow');
            end
            
            % Preset with default: if phase not added, same vector returned
            afMass = oFlow.arPartialMass;
            
            if ~any(this.aoFlows == oFlow)
                this.aoFlows(length(this.aoFlows) + 1) = oFlow;
                
                % Remap matter species?
                if (nargin > 2) && ~isempty(oOldMT)
                    if ~isa(oOldMT, 'matter.table')
                        this.throw('addFlow', 'The provided object for the old matter table is not a and doesn''t derive from matter.table');
                    end
                    
                    afMass = this.mapMassesToNewMT(oOldMT, afMass);
                end
            end
        end
        
        function this = removeFlow(this, oFlow)
            iInd = find(this.aoFlows == oFlow, 1); % Just find first result - flow never added twice
            
            if isempty(iInd)
                this.throw('removeFlow', 'Provided flow not assinged to this matter table!');
            else
                this.aoFlows(iInd) = [];
            end
        end
    end
    
    
    %% Protected, internal methods %%%%%%%%%%%%%%%%%%%%%%%%%%%%%%%%%%%%%%%%
    methods (Access = protected)
        
        function afNewMass = mapMassesToNewMT(this, oOldMT, afMass)
            % Rearranges the afMass vector used in phases or flows to match
            % a new matter table. Old matter table required!
            
            afNewMass = zeros(1, this.iSpecies);
            
            for iI = 1:length(afMass)
                % Assume all species exist
                %TODO clean error catching
                afNewMass(this.tiN2I.(oOldMT.csSpecies{iI})) = afMass(iI);
            end
        end
        
        function createMatterData(this)
            % Calculate basic matter parameters (write components to matter
            % table, calc mol masses of composed matter types), write the
            % cached values for mol mass, cp, density etc
            %
            %TODO
            %   - see above - e.g. Cp here probably just basic default
            %     value, possibly later specific calculations for the
            %     different phases based on their type (gas, ...) and temp
            
            this.csSpecies = fieldnames(this.ttxMatter);
            this.iSpecies  = length(this.csSpecies);
            
            this.afMolMass = zeros(1, this.iSpecies);
            this.tiN2I     = struct();
            
            for iI = 1:this.iSpecies
                % Configuration
                tCfg = this.ttxMatter.(this.csSpecies{iI});
                
                % Name to index
                this.tiN2I.(this.csSpecies{iI}) = iI;
                
                
                % Molecular mass - directly provided
                if isfield(tCfg, 'fMolMass')
                    this.afMolMass(iI) = tCfg.fMolMass;
                
                else
                    % Extract the atomic elements from matter name and
                    % check if molecular mass provided for each of them
                    tElements  = matter.table.extractAtomicTypes(this.csSpecies{iI});
                    csElements = fieldnames(tElements);
                    b404       = isempty(csElements);
                    fMolMass   = 0;
                    
                    if ~b404
                        for iE = 1:length(csElements)
                            % Check if element exists and has mol mass def
                            if isfield(this.ttxMatter, csElements{iE}) || isfield(this.ttxMatter.(csElements{iE}), 'fMolMass')
                                %this.ttxMatter, csElements{iE}
                                fMolMass = fMolMass + tElements.(csElements{iE}) * this.ttxMatter.(csElements{iE}).fMolMass;
                            else
                                b404 = true;
                                break;
                            end
                        end
                    end
                    
                    if b404
                        % Some elements not found so reset (might be there
                        % from previous calcs?)
                        if isfield(this.ttxMatter.(this.csSpecies{iI}), 'tComponents')
                            this.ttxMatter.(this.csSpecies{iI}).tComponents = struct();
                        end
                        
                        %this.throw('createMatterData', 'Type %s has no molecular mass provided and not all elements of matter type (molecule) could be found to calculate molecular mass', this.csSpecies{iI});
                        this.afMolMass(iI) = -1;
                    else
                        % Write components on matter definition
                        this.ttxMatter.(this.csSpecies{iI}).tComponents = tElements;
                        this.afMolMass(iI) = fMolMass;
                    end
                end
                
                % Go through phases and write density/heat capacity
                if isfield(tCfg, 'ttxPhases')
                    csPhases = fieldnames(tCfg.ttxPhases);
                    
                    for iP = 1:length(csPhases)
                        sP = csPhases{iP};
                        
                        % Heat capacity phase not there yet? Preset with -1
                        if ~isfield(this.tafCp, sP)
                            this.tafCp.(sP) = -1 * ones(1, this.iSpecies);
                        end
                        
                        % Heat capacity given?
                        if isfield(tCfg.ttxPhases.(sP), 'fCp')
                            this.tafCp.(sP)(iI) = tCfg.ttxPhases.(sP).fCp;
                        end
                        
                        
                        % Same for densities
                        if ~isfield(this.tafDensity, sP)
                            this.tafDensity.(sP) = -1 * ones(1, this.iSpecies);
                        end
                        
                        % Density given?
                        if isfield(tCfg.ttxPhases.(sP), 'fDensity')
                            this.tafDensity.(sP)(iI) = tCfg.ttxPhases.(sP).fDensity;
                        end
                    end
                end
                
                % ...?
            end
        end
    end
    
    %% Static helper methods %%%%%%%%%%%%%%%%%%%%%%%%%%%%%%%%%%%%%%%%%%%%%%
    methods (Static = true)
        function tElements = extractAtomicTypes(sMolecule)
            % Extracts the single atoms out of a molecule string, e.g. CO2
            % leads to struct('C', 1, 'O', 2)
            % Atoms have to be written as Na, i.e. first letter is
            % uppercase, following ones are lowercase (e.g. Na2O2)
            
            tElements = struct();
            sCurrent = '';
            sCount   = '';
            
            for iI = 1:length(sMolecule)
                sC = sMolecule(iI);
                
                % Check for numer, uppercase
                bIsNaN = isnan(str2double(sC));
                bUpper = bIsNaN && isstrprop(sC, 'upper');
                
                % Upper - new element!
                if bUpper
                    % Add current to tSpecies struct
                    if ~isempty(sCurrent)
                        % No count? One!
                        if isempty(sCount), sCount = '1'; end;
                        
                        tElements.(sCurrent) = str2double(sCount);
                    end
                    
                    sCurrent = sC;
                    sCount   = '';
                    
                % Number - starting with/appending to the counter
                elseif ~bIsNaN
                    sCount = [ sCount sC ]; %#ok<AGROW>
                    
                % Lowercase - add to sCurrent
                else
                    if isempty(sCurrent)
                        error('matter:table:extractAtomicTypes', 'Molecule string does not start with uppercase (see help for format)');
                    end
                    
                    % Append to current element
                    sCurrent = [ sCurrent sC ]; %#ok<AGROW>
                end
            end
            
            
            % Final add for last element
            if ~isempty(sCurrent)
                if isempty(sCount), sCount = '1'; end;

                tElements.(sCurrent) = str2double(sCount);
            end
        end
    end
end



<|MERGE_RESOLUTION|>--- conflicted
+++ resolved
@@ -81,20 +81,12 @@
             'H2', struct ( ...
                 'ttxPhases', struct( ...
                     'gas', struct( ...
-<<<<<<< HEAD
                         'fCp', 14304 ...
-                    ), ...
-                    'liquid', struct( ...
+                        ), ...
+                    'liquid', struct(... % Same values as gas. Why? Because we can't do suspensions yet...
                         'fCp', 14304, ...
                         'fDensity', 70.79 ...
                     ) ...
-=======
-                        'fCp', 14320 ...
-                        ), ...
-                    'liquid', struct(... % Same values as gas. Why? Because we can't do suspensions yet...
-                        'fCp', 14320 ...
-                        ) ...
->>>>>>> 50c08b7e
                 ) ...
             ), ...
             'H2O', struct ( ...
@@ -126,19 +118,11 @@
                     'gas', struct( ...
                         'fCp', 1040, ...
                         'fDensity', 1.250 ...
-<<<<<<< HEAD
-                    ), ...
-                    'liquid', struct( ...
-                        'fCp', 1040, ...
-                        'fDensity', 807 ...
-                    )...
-=======
                         ), ...
                     'liquid', struct(... % Same values as gas. Why? Because we can't do suspensions yet...
                         'fCp', 1040, ...
                         'fDensity', 1.250 ...
                         ) ...
->>>>>>> 50c08b7e
                 ) ...
             ), ...
             'KO2', struct ( ...
