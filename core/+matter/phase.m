classdef (Abstract) phase < base & matlab.mixin.Heterogeneous & event.source
    %PHASE Phase with isotropic properties (abstract class)
    %   This class represents a matter phase with homogeneous mass
    %   distribution and thus isotropic properties. It is not meant to be
    %   used directly, use e.g. |matter.phases.gas| instead.
    %
    %TODO: rename to |IsotropicPhase| or |HomogeneousPhase|
    %
    %TODO: refactor some of this code out to a new |Mass| class and inherit
    %      from it??
    %
    %TODO (further ideas)
    %   * conduct (mass)update calculations for all phases scheduled for
    %     current tick in a single post-tick (before solvers/timesteps)
    %     callback simultaneously
    %   * manipulators for volume - package matter.manips.volume, different
    %     base classes for isobaric, isochoric etc. volume changes
    %     -> how to handle the store (which distributes the volume equally
    %        throughout gas phases)? How to treat volume changes due to
    %        inflowing matter?
    %   * method .setHeatSource(oHeatSource), see thermal solver
    %   * post-tick priorities / execution groups: separate update of flow
    %     p2ps and manips - first post-tick callback - from the time step
    %     calculation - second post-tick callback. In post tick, first
    %     exec phase properties update methods (mass, molar mass etc), then
    %     the solver flow rates. Then the phase manips/p2ps can update and
    %     finally the phases can calculate their time steps. Each p2p/manip
    %     should add itself to post-tick - if already done, not done again.

    properties (Abstract, Constant)

        % State of matter in phase (e.g. gas, liquid, solid), used for
        % example by the EXMEs to check compatibility.
        %TODO: rename to |sMatterState|
        %TODO: drop this and let the code check for |isa(oObj, 'matter.phase.gas')| ?
        % @type string
        sType;

    end

    properties (SetAccess = protected, GetAccess = public)
        % Basic parameters:

        % Mass of every substance in phase
        %TODO: rename to |afMasses| or better
        % @type array
        % @types float
        afMass;       % [kg]

        % Temperature of phase
        % @type float
        fTemperature; % [K]
    end

    properties (SetAccess = protected, GetAccess = public) %(Dependent, ?Access???)
        % Dependent variables:
        %TODO: investigate making them dependent + using accessors methods

        % (Mean?) Density of mixture; not updated by this class, has to be
        % handled by a deriving class.
        % @type float
        fDensity = -1; % [kg/m^3]

        % Total negative masses per substance encountered during mass
        % update. This data is only kept for debugging/logging purposes.
        % If a branch requests more mass of a substance than stored in the
        % phase, there is currently no way to tell the branch about this
        % issue. Instead of throwing an error or setting a negative value
        % for the substance mass, the mass is set to zero and the absolute
        % 'lost' (negative) mass is added to this vector.
        %TODO implement check in matter.branch setFlowRate for this issue?
        %     What if several branches request too much mass?
        % @type array
        % @types float
        afMassLost;

        % Mass fraction of every substance in phase
        %TODO: rename to |arMassFractions|
        % @type array
        % @types float
        arPartialMass; % [%]

        % Total mass of phase
        %TODO: rename to |fTotalMass|
        % @type float
        fMass;         % [kg]

        % Molar mass of mixture in phase
        % @type float
        fMolarMass;    % [kg/mol]

        % Specific heat capacity of mixture in phase
        % @type float
        fSpecificHeatCapacity = 0; % [J/(K*kg)]
        
        % Total heat capacity of mixture in phase
        % @type float
        fTotalHeatCapacity = 0; % [J/(K*kg)]
        
    end

    properties (SetAccess = protected, GetAccess = public)
        % Internal properties, part 1:
        %TODO: investigate if this block can be merged with other ones

        % Length of the last time step (??)
        fTimeStep;

    end

    properties (SetAccess = private, GetAccess = public)
        % Internal properties, part 2:
        %TODO: investigate if this block can be merged with other ones

        % Associated matter store object
        %TODO: rename because everything must be new now >:-]
        oStore;

        % Matter table object
        oMT;

        % Timer object
        oTimer;

        % User-defined name of phase
        % @type string
        %TODO: rename to |sIdent|??
        %TODO: auto-generate name???
        sName;

        % List of Extract/Merge processors added to the phase: Key of
        % struct is set to the processor's name and can be used to retrieve
        % that object.
        %TODO: rename to |toExMePorts|, |toExMeProcessors|, etc.; or ?
        %TODO: use map and rename to |poExMeProcessors|?
        % @type struct
        % @types object
        toProcsEXME = struct();

        % Cache: List and count of ExMe objects, used in |this.update()|
        %NOTE: cf. |toProcsEXME| property
        %TODO: investigate if we need this or data can be stored
        %      differently, e.g. in a general cache property
        %TODO: rename to something more fitting
        coProcsEXME;
        iProcsEXME;

        % Cache: List and count of all p2p flow processor objects (i.e.
        % |matter.procs.p2ps.flow|) that are connected to an ExMe of this
        % phase. Used to quickly access the objects in |this.massupdate()|;
        % created in |this.seal()|.
        %TODO These properties should be transient. That requires a static
        % method (loadobj) to be implemented in this class, so when the
        % simulation is re-loaded from a .mat file, the properties are
        % reset to their proper values.
        coProcsP2Pflow;
        iProcsP2Pflow;
        
        % List and number of manipulators added to the phase
        % @type struct
        % @types object
        toManips = struct('volume', [], 'temperature', [], 'substance', []);
        iManipulators = 0;
        
        
        
        % Multi-heat-source to allow temperature changes - also used by the
        % thermal solver.
        oMultiHeatSource;
        bMultiHeatSourceAdded = false;
        
        

        % Last time the phase was updated (??)
        % @type float
        fLastMassUpdate = -10;

        % Time step in last massupdate (???)
        % @type float
        fMassUpdateTimeStep = 0;

        % Current total incoming or (if negative value) outgoing mass flow,
        % for all substances combined. Used to improve pressure estimation
        % in ExMe processors.
        % @type float
        fCurrentTotalMassInOut = 0;
        
        % Storage - preserve those props from .calcTS!
        afCurrentTotalInOuts;
        mfCurrentInflowDetails;
        

        % We need to remember when the last call to the update() method
        % was. This is to prevent multiple updates per tick. 
        fLastUpdate = -10;
        
        % Last time branches were set oudated
        fLastSetOutdated = -10;
        
    end

    properties (Access = protected)

        % Boolean indicator of an outdated time step
        %TODO rename to bOutdatedTimeStep
        bOutdatedTS = false;
        
        % Time when the total heat capacity was last updated. Need to save
        % this information in order to prevent the heat capacity
        % calculation to be performed multiple times per timestep.
        fLastTotalHeatCapacityUpdate = 0;

    end

    properties (Access = public)
        % If true, massupdate triggers all branches to re-calculate their
        % flow rates. Use when volumes of phase compared to flow rates are
        % small!
        bSynced = false;
        
        % How often should the heat capacity be re-calculated?
        fMinimalTimeBetweenHeatCapacityUpdates = 1;
        
        % Properties to decide when the specific heat capacity has to be
        % recalculated
        fPressureLastHeatCapacityUpdate    = 0;
        fTemperatureLastHeatCapacityUpdate = 0;
        arPartialMassLastHeatCapacityUpdate;
       
    end

    properties (SetAccess = private, GetAccess = public)
        
        
        % Maximum allowed percentage change in the total mass of the phase
        rMaxChange = 0.25;
        % Maximum allowed percentage change in the partial mass of the
        % phase (one entry for every substance, zero represents substances
        % that are not of interest to the user)
        arMaxChange;
        % boolean to decide if any values for arMaxChange are set, if not
        % this is false and the respective calculations are skipped to save
        % calculation time
        bHasSubstanceSpecificMaxChangeValues = false;
        % Maximum time step in seconds
        fMaxStep   = 20;
        % Minimum time step in seconds
        fMinStep   = 0;
        % Fixed (constant) time step in seconds, if this property is set
        % all other time step properties will be ignored and the set time
        % step will be used
        fFixedTimeStep;
        
        % Maximum factor with which rMaxChange is decreased
        rHighestMaxChangeDecrease = 0;

        
        % Masses in phase at last update.
        fMassLastUpdate;
        afMassLastUpdate;
        
        % Log mass and time steps which are used to influence rMaxChange
        afMassLog;
        afLastUpd;
        
    end

    methods

        function this = phase(oStore, sName, tfMass, fTemperature)
            % Constructor for the |matter.phase| class. Input parameters
            % can be provided to define the contained masses and
            % temperature, additionally the internal, merge and extract
            % processors.
            %
            % phase parameters:
            %   oStore        - object reference to the store, matter table also
            %                   received from there
            %   sName         - name of the phase
            %   aoPorts       - ports (exme procs instances); can be empty or not
            %                   provided, but then no mass can be extracted or
            %                   merged.
            %   tfMass        - optional. Struct containing the initial masses.
            %                   Keys refer to the name of the according substance
            %   fTemperature  - temperature of the initial mass, has to be given
            %                   if  tfMass is provided

            % Parent has to be a or derive from matter.store
            if ~isa(oStore, 'matter.store'), this.throw('phase', 'Provided oStore parameter has to be a matter.store'); end;

            % Set name
            this.sName = sName;

            % Parent store - FIRST call addPhase on parent, THEN set the
            % store as the parent - matter.store.addPhase only does that if
            % the oStore attribute here is empty!
            %CHECK changed, see connector_store, need oStore already set
            this.oStore = oStore;
            this.oStore.addPhase(this);
            
            % Set matter table / timer shorthands, register phase in MT
            this.oMT    = this.oStore.oMT;
            this.oTimer = this.oStore.oTimer;
            
            this.afMass = this.oMT.addPhase(this);
            
            % Preset masses
            this.afMass = zeros(1, this.oMT.iSubstances);
            this.arPartialMass = zeros(1, this.oMT.iSubstances);
            this.arPartialMassLastHeatCapacityUpdate = this.arPartialMass;
            
            % Mass provided?
            if (nargin >= 3) && ~isempty(tfMass) && ~isempty(fieldnames(tfMass))
                % If tfMass is provided, fTemperature also has to be there
                if nargin < 4 || isempty(fTemperature) || ~isnumeric(fTemperature) || (fTemperature <= 0)
                    this.throw('phase', 'If tfMass is provided, the fTemperature parameter also has to be provided (Kelvin, non-empty number, greater than zero).');
                end

                % Extract initial masses from tfMass and set to afMass
                csKeys = fieldnames(tfMass);

                for iI = 1:length(csKeys)
                    sKey = csKeys{iI};

                    % Throw an error if the matter substance is not in the
                    % matter table
                    if ~isfield(this.oMT.tiN2I, sKey), this.throw('phase', 'Matter type %s unkown to matter.table', sKey); end;

                    this.afMass(this.oMT.tiN2I.(sKey)) = tfMass.(sKey);
                end

                % Calculate total mass
                this.fMass = sum(this.afMass);


                % Calculate the partial masses
                if this.fMass > 0, this.arPartialMass = this.afMass / this.fMass;
                else               this.arPartialMass = this.afMass; % afMass is just zeros
                end

                % Handle temperature
                this.fTemperature = fTemperature;
            else
                % Set this to zero to handle empty phases
                this.fMass = 0;
                % No mass - no temp
                this.fTemperature = 0;

                % Partials also to zeros
                this.arPartialMass = this.afMass;
            end

            this.fMolarMass            = this.oMT.calculateMolarMass(this.afMass);
            
            % Now update the matter properties
            this.updateSpecificHeatCapacity();
            this.fTotalHeatCapacity    = this.fSpecificHeatCapacity * this.fMass;
                
            % Mass
            this.fMass = sum(this.afMass);
            this.afMassLost = zeros(1, this.oMT.iSubstances);

            % Preset the cached masses (see calculateTimeStep)
            this.fMassLastUpdate  = 0;
            this.afMassLastUpdate = zeros(1, this.oMT.iSubstances);
        end

        function this = massupdate(this, bSetBranchesOutdated)
            % This method updates the mass and temperature related
            % properties of the phase. It takes into account all in- and
            % outflowing matter streams via the exme processors connected
            % to the phase, including the ones associated with p2p
            % processors. It also gets the mass changes from substance
            % manipulators. The new temperature is based on the thermal
            % energy of the in- and outflow. After completing the update of
            % fMass, afMass and fTemperature this method sets the phase's timestep
            % outdated, so it will be recalculated during the post-tick.
            % Additionally, if this phase is set as 'sycned', this method
            % will set all branches connected to exmes connected to this
            % phase to outdated, also causing a recalculation in the
            % post-tick.
            
            
            
            if nargin < 2, bSetBranchesOutdated = false; end;

            fTime     = this.oTimer.fTime;
            fLastStep = fTime - this.fLastMassUpdate;
            
            
            
            % Return if no time has passed
            if fLastStep == 0
                
                if ~base.oLog.bOff, this.out(2, 1, 'skip', 'Skipping massupdate in %s-%s-%s\tset branches outdated? %i', { this.oStore.oContainer.sName, this.oStore.sName, this.sName, bSetBranchesOutdated }); end;
                
                %NOTE need that in case .exec sets flow rate in manual branch triggering massupdate,
                %     and later in that tick phase does .update -> branches won't be set outdated!
                if bSetBranchesOutdated
                    this.setBranchesOutdated();
                end
                
                return;
            end
            
            if ~base.oLog.bOff, this.out(tools.logger.INFO, 1, 'exec', 'Execute massupdate in %s-%s-%s', { this.oStore.oContainer.sName, this.oStore.sName, this.sName }); end;

            % Immediately set fLastMassUpdate, so if there's a recursive call
            % to massupdate, e.g. by a p2ps.flow, nothing happens!
            this.fLastMassUpdate     = fTime;
            this.fMassUpdateTimeStep = fLastStep;
            
            % All in-/outflows in [kg/s] and multiply with curernt time
            % step, also get the inflow rates / temperature / heat capacity
            %SPEED OPT - value saved in last calculateTimeStep, still valid
            %[ afTotalInOuts, mfInflowDetails ] = this.getTotalMassChange();
            afTotalInOuts = this.afCurrentTotalInOuts;
            mfInflowDetails = this.mfCurrentInflowDetails;
            
            if ~base.oLog.bOff, this.out(1, 2, 'total-fr', 'Total flow rate in %s-%s: %.20f', { this.oStore.sName, this.sName, sum(afTotalInOuts) }); end;
            
            % Check manipulator
            if ~isempty(this.toManips.substance) && ~isempty(this.toManips.substance.afPartialFlows)
                % Add the changes from the manipulator to the total inouts
                afTotalInOuts = afTotalInOuts + this.toManips.substance.afPartialFlows;
                
                if ~base.oLog.bOff, this.out(tools.logger.MESSAGE, 1, 'manip-substance', 'Has substance manipulator'); end; % directly follows message above, so don't output name
            end

            % Cache total mass in/out so the EXMEs can use that
            this.fCurrentTotalMassInOut = sum(afTotalInOuts);
            
            
            % Multiply with current time step
            afTotalInOuts = afTotalInOuts * fLastStep;
            %afTotalInOuts = this.getTotalMassChange() * fTimeStep;
            
            % Do the actual adding/removing of mass.
            %CHECK round the whole, resulting mass?
            %  tools.round.prec(this.afMass, this.oTimer.iPrecision)
            this.afMass =  this.afMass + afTotalInOuts;

            % Now we check if any of the masses has become negative. This
            % can happen for two reasons, the first is just MATLAB rounding
            % errors causing barely negative numbers (e-14 etc.) The other
            % is an error in the programming of one of the procs/solvers.
            % In any case, we don't interrupt the simulation for this, we
            % just log the negative masses and set them to zero in the
            % afMass array. The sum of all mass lost is shown in the
            % command window in the post simulation summary.
            abNegative = this.afMass < 0;

            if any(abNegative)
                this.afMassLost(abNegative) = this.afMassLost(abNegative) - this.afMass(abNegative);
                this.afMass(abNegative) = 0;
                
                if ~base.oLog.bOff
                    this.out(tools.logger.NOTICE, 1, 'negative-mass', 'Got negative mass, added to mass lost.', {}); % directly follows message above, so don't output name
                    %this.out(3, 2, 'negative-mass', 'TODO: output all substance names with negative masses!');
                    this.out(3, 2, 'negative-mass', '%s\t', this.oMT.csI2N(abNegative));
                end
                
                %csNegatives = {};
                
%                 for iNeg = 1:length(abNegative)
%                     if ~abNegative(iNeg), continue; end;
%                     
%                     csNegatives{end + 1} = this.oMT.csI2N{iNeg};
%                 end
            end


            %%%% Now calculate the new temperature of the phase using the
            % inflowing enthalpies / inner energies
            % Calculations from here: https://en.wikipedia.org/wiki/Internal_energy
            %
            % Logic for deriving new temperature:
            % Inner Energy
            %   Q = m * c_p * T
            %
            % Total energy, mass:
            %   Q_t = Q_1 + Q_2 + ...
            %   m_t = m_1 + m_2 + ...
            %
            % Total Heat capacity of the mixture
            %   c_p,t = (c_p,1*m_1 + c_p,2*m_2 + ...) / (m_1 + m_2 + ...)
            %
            %
            % Temperature from total energy of a mix
            %   T_t = Q_t / (m_t * c_p,t)
            %       = (m_1 * c_p,1 * T_1 + m_2 * c_p,2 * T_2 + ...) /
            %         ((m_1 + m_2 + ...) * (c_p,1*m_1 + ...) / (m_1 + ...))
            %       = (m_1 * c_p,1 * T_1 + m_2 * c_p,2 * T_2 + ...) /
            %               (c_p,1*m_1 + c_p,2*m_2 + ...)

            % First we split out the mfInflowDetails matrix to make the
            % code more readable.
            afInflowMasses                 = mfInflowDetails(:,1);
            afInflowTemperatures           = mfInflowDetails(:,2);
            afSpecificInflowHeatCapacities = mfInflowDetails(:,3);

            % Convert the incoming flow rates to absolute masses that are
            % added in this timestep.
            afAbsoluteMassesIn = afInflowMasses * fLastStep;

            % We only need to change things if there are any inflows.
            if ~isempty(mfInflowDetails)

                % This phase may currently be empty, so |this.fMass| could
                % be zero. In this case we'll only use the values of the
                % incoming flows.
                if this.fMass > 0
                    mfAbsoluteMasses         = [afAbsoluteMassesIn; this.fMass];
                    mfTemperatures           = [afInflowTemperatures; this.fTemperature];
                    mfSpecificHeatCapacities = [afSpecificInflowHeatCapacities; this.fSpecificHeatCapacity];
                else
                    mfAbsoluteMasses         = afInflowMasses;
                    mfTemperatures           = afInflowTemperatures;
                    mfSpecificHeatCapacities = afSpecificInflowHeatCapacities;
                end

                % Calculate inner energy (m * c_p * T) for all masses.
                mfEnergy = mfAbsoluteMasses .* mfSpecificHeatCapacities .* mfTemperatures;

                % As can be seen from the explanation given above, we need
                % the products of all masses and heat capacities in the
                % denominator of the fraction that calulates the new
                % temperature.
                mfEnergyPerKelvin = mfAbsoluteMasses .* mfSpecificHeatCapacities;

                % New temperature
                %TODO: Investigate if this does what it's supposed to do,
                %      especially in the case of non-zero mass where the
                %      matrices are Nx2 (N: number of substances). Is the
                %      temperature calculated correctly? Isn't it better
                %      (at least for readability), to calculcate the
                %      current temperature and the one of the incoming
                %      flows separately and then calculate the new
                %      weighted temperature from those values?
                this.fTemperature = sum(mfEnergy) / sum(mfEnergyPerKelvin);
                
                
                if ~base.oLog.bOff
                    this.out(1, 1, 'temperature', 'New temperature: %fK', { this.fTemperature });
                    this.out(1, 2, 'temperature', 'Total inner energy: %f\tEnergy per Kelvin: %f', { sum(mfEnergy), sum(mfEnergyPerKelvin) });
                end
            end
            
            
            % Now add the temperature change through heat sources, in
            % case heat sources are connected
            if this.bMultiHeatSourceAdded
                fTotalEnergyChange = this.oMultiHeatSource.fPower * fLastStep;

                % We can use the old heat capacity - because this
                % temperature change covers the LAST tick!
                fTemperatureChange = fTotalEnergyChange / this.fTotalHeatCapacity;
                this.fTemperature  = this.fTemperature + fTemperatureChange;
            end
            
            
            
            % Update total mass
            this.fMass = sum(this.afMass);
            
            
            % Trigger branch solver updates in post tick for all branches
            % whose matter is currently flowing INTO the phase
            if this.bSynced || bSetBranchesOutdated
                %%%this.setBranchesOutdated('in');
                this.setBranchesOutdated();
            end
            
            % Execute updateProcessorsAndManipulators between branch solver
            % updates for inflowing and outflowing flows
            if this.iProcsP2Pflow > 0 || this.iManipulators > 0
                this.oTimer.bindPostTick(@this.updateProcessorsAndManipulators, 1);
            end
            
            % Flowrate update binding for OUTFLOWING matter flows.
            if this.bSynced || bSetBranchesOutdated
                %%%this.setBranchesOutdated('out');
            end

            % Phase sets new time step (registered with parent store, used
            % for all phases of that store)
            this.setOutdatedTS();
            
            
            %%%this.trigger('massupdate.post');
        end

        function this = update(this)
            % Only update if not yet happened at the current time.
            if (this.oTimer.fTime <= this.fLastUpdate) || (this.oTimer.fTime < 0)
                if ~base.oLog.bOff, this.out(2, 1, 'update', 'Skip update in %s-%s-%s', { this.oStore.oContainer.sName, this.oStore.sName, this.sName }); end;
                
                return;
            end
            
            if ~base.oLog.bOff, this.out(2, 1, 'update', 'Execute update in %s-%s-%s', { this.oStore.oContainer.sName, this.oStore.sName, this.sName }); end;
            

            % Store update time
            this.fLastUpdate = this.oTimer.fTime;


            % Actually move the mass into/out of the phase.
            % Pass true as a parameter so massupd calls setBranchesOutdated
            % even if the bSynced attribute is not true
            this.massupdate(true);

            % Cache current fMass / afMass so they represent the values at
            % the last phase update. Needed in phase time step calculation.
            this.fMassLastUpdate  = this.fMass;
            this.afMassLastUpdate = this.afMass;


            % Partial masses
            if this.fMass > 0
                this.arPartialMass = this.afMass / this.fMass;
            else
                this.arPartialMass = this.afMass; % afMass is just zeros
            end

            % Now update the matter properties
            this.fMolarMass = this.oMT.calculateMolarMass(this.afMass);
            
            % If this update was triggered by the changeInnerEnergy()
            % method, then we already have calculated the current specific
            % heat capacity of this phase. So we don't have to do the
            % calculation again, we check against the timestep and only do
            % the calculation if it hasn't been done before.
            %
            % See getTotalHeatCapacity --> only recalculated if at least
            % the minimal time difference between calculations, as
            % specified in the fMinimalTimeBetweenHeatCapacityUpdates
            % property, has passed. So we'll also include that here!
            if ~isempty(this.fMinimalTimeBetweenHeatCapacityUpdates) && (this.oTimer.fTime >= (this.fLastTotalHeatCapacityUpdate + this.fMinimalTimeBetweenHeatCapacityUpdates))
                bRecalculate = true;
            elseif isempty(this.fMinimalTimeBetweenHeatCapacityUpdates) && ~(this.oTimer.fTime == this.fLastTotalHeatCapacityUpdate)
                bRecalculate = true;
            else
                bRecalculate = false;
            end

            if bRecalculate
                % Our checks have concluded, that we have to recalculate
                % the specific heat capacity for this phase. To do that, we
                % call a phase type specific method. 
                this.updateSpecificHeatCapacity()
                
                % The total heat capacity is just the product of the
                % specific heat capacity and the total mass of this phase.
                this.fTotalHeatCapacity = this.fSpecificHeatCapacity * this.fMass;
                
                % Finally, we update the last update property with the
                % current time, so we can use it the next time this method
                % is called.
                this.fLastTotalHeatCapacityUpdate = this.oTimer.fTime;
            end
            
            %%%this.trigger('update.post');
        end
<<<<<<< HEAD

        %% Setting of time step properties
        function setTimeStepProperties(this, tTimeStepProperties)
            % currently the possible time step properties that can be set
            % by the user are:
            %
            % rMaxChange:   Maximum allowed percentage change in the total
            %               mass of the phase
            % arMaxChange:  Maximum allowed percentage change in the partial
            %               mass of the phase (one entry for every
            %               substance, zero represents substances that are
            %               not of interest to the user)
            % trSubstanceMaxChange: Alterantive Input instead of
            %               arMaxChange that contains a struct reference
            %               for the maximum allowed partial mass change.
            %               For example tTimeStepProperties.trSubstanceMaxChange = struct('H2O', 0.0001, 'CO2', 0.01)
            % fMaxStep:     Maximum time step in seconds
            % fMinStep:     Minimum time step in seconds
            % fFixedTimeStep:     Fixed (constant) time step in seconds, if this
            %               property is set all other time step properties
            %               will be ignored and the set time step will be
            %               used
            %
            % In order to define these provide a struct with the fieldnames
            % as described here to this function for the values that you
            % want to set
            
            csPossibleFieldNames = {'rMaxChange', 'arMaxChange', 'fMaxStep', 'fMinStep', 'fFixedTimeStep'};
            
            % In case the struct reference for the partial mass change is
            % used the arMaxChange vector for the internal calculations has
            % to be created based on the provided struct
            if isfield(tTimeStepProperties, 'trSubstanceMaxChange')
                csSubstances = fieldnames(tTimeStepProperties.trSubstanceMaxChange);
                arMaxChangeTemp = zeros(1,this.oMT.iSubstances);
                for iSubstance = 1:length(csSubstances)
                    arMaxChangeTemp(this.oMT.tiN2I.(csSubstances{iSubstance})) = tTimeStepProperties.trSubstanceMaxChange.(csSubstances{iSubstance});
                end
                tTimeStepProperties.arMaxChange = arMaxChangeTemp;
                % removes the struct field as it has now been replaced by
                % the arMaxChange vector
                tTimeStepProperties = rmfield(tTimeStepProperties, 'trSubstanceMaxChange');
            end
            
            % Gets the fieldnames of the struct to easier loop through them
            csFieldNames = fieldnames(tTimeStepProperties);
            
            for iProp = 1:length(csFieldNames)
                sField = csFieldNames{iProp};

                % If the current properties is any of the defined possible
                % properties the function will overwrite the value,
                % otherwise it will throw an error
                if ~any(strcmp(sField, csPossibleFieldNames))
                    error(['The function setTimeStepProperties was provided the unknown input parameter: ', sField, ' please view the help of the function for possible input parameters']);
                end
                

                % checks the type of the input to ensure that the
                % correct type is used.
                xProperty = tTimeStepProperties.(sField);

                if ~isfloat(xProperty)
                    error(['The ', sField,' value provided to the setTimeStepProperties function is not defined correctly as it is not a (scalar, or vector of) float']);
                end

                if strcmp(sField, 'arMaxChange') && (length(xProperty) ~= this.oMT.iSubstances)
                    error('The arMaxChange value provided to the setTimeStepProperties function is not defined correctly. It has the wrong length');
                end

                this.(sField) = tTimeStepProperties.(sField);
            end

            
            % In case that partial mass changes are of interest set the
            % boolean to true to activate these calculations, otherwise set
            % to false to skip them and save calculation time
            if ~isempty(this.arMaxChange) && any(this.arMaxChange)
                this.bHasSubstanceSpecificMaxChangeValues = true;
            else
                this.bHasSubstanceSpecificMaxChangeValues = false;
            end
            
            % Since the time step properties have changed, the time step
            % has to be recalculated, which is performed in the post tick
            % operations through this call.
            this.setOutdatedTS();
        end
        
        %% Calculate Nutritional Content 
        
        %SCJO - what ... hmmm ... NO! Definitely does NOT belong here!!!
        function [ ttxResults ] = calculateNutritionalContent(this)
            
            %% Initialize
            
            % temporary struct
            ttxResults = struct();
            
            % Initialize totals
            ttxResults.EdibleTotal.Substance = 'Total';
            ttxResults.EdibleTotal.Mass = 0;
            ttxResults.EdibleTotal.DryMass = 0;
                        
            ttxResults.EdibleTotal.ProteinMass = 0;
            ttxResults.EdibleTotal.LipidMass = 0;
            ttxResults.EdibleTotal.CarbohydrateMass = 0;
            ttxResults.EdibleTotal.AshMass = 0;
                        
            ttxResults.EdibleTotal.TotalEnergy = 0;
            ttxResults.EdibleTotal.ProteinEnergy = 0;
            ttxResults.EdibleTotal.LipidEnergy = 0;
            ttxResults.EdibleTotal.CarbohydrateEnergy = 0;
                        
            ttxResults.EdibleTotal.CalciumMass = 0;
            ttxResults.EdibleTotal.IronMass = 0;
            ttxResults.EdibleTotal.MagnesiumMass = 0;
            ttxResults.EdibleTotal.PhosphorusMass = 0;
            ttxResults.EdibleTotal.PotassiumMass = 0;
            ttxResults.EdibleTotal.SodiumMass = 0;
            ttxResults.EdibleTotal.ZincMass = 0;
            ttxResults.EdibleTotal.CopperMass = 0;
            ttxResults.EdibleTotal.ManganeseMass = 0;
            ttxResults.EdibleTotal.SeleniumMass = 0;
            ttxResults.EdibleTotal.FluorideMass = 0;
                        
            ttxResults.EdibleTotal.VitaminCMass = 0;
            ttxResults.EdibleTotal.ThiaminMass = 0;
            ttxResults.EdibleTotal.RiboflavinMass = 0;
            ttxResults.EdibleTotal.NiacinMass = 0;
            ttxResults.EdibleTotal.PantothenicAcidMass = 0;
            ttxResults.EdibleTotal.VitaminB6Mass = 0;
            ttxResults.EdibleTotal.FolateMass = 0;
            ttxResults.EdibleTotal.VitaminB12Mass = 0;
            ttxResults.EdibleTotal.VitaminAMass = 0;
            ttxResults.EdibleTotal.VitaminEMass = 0;
            ttxResults.EdibleTotal.VitaminDMass = 0;
            ttxResults.EdibleTotal.VitaminKMass = 0;
            
            ttxResults.EdibleTotal.TryptophanMass = 0;
            ttxResults.EdibleTotal.ThreonineMass = 0;
            ttxResults.EdibleTotal.IsoleucineMass = 0;
            ttxResults.EdibleTotal.LeucineMass = 0;
            ttxResults.EdibleTotal.LysineMass = 0;
            ttxResults.EdibleTotal.MethionineMass = 0;
            ttxResults.EdibleTotal.CystineMass = 0;
            ttxResults.EdibleTotal.PhenylalanineMass = 0;
            ttxResults.EdibleTotal.TyrosineMass = 0;
            ttxResults.EdibleTotal.ValineMass = 0;
            ttxResults.EdibleTotal.HistidineMass = 0;
            
            %% Calculate
            
            % check contained substances if nutritional data available
            for iI = 1:(this.oMT.iSubstances)
                if this.afMass(iI) ~= 0
                    % check for all currently available edible substances 
                    if isfield(this.oMT.ttxMatter.(this.oMT.csI2N{iI}), 'txNutrientData')     
                        
                        % substance name
                        ttxResults.(this.oMT.csI2N{iI}).Substance = this.oMT.csI2N{iI};
                        
                        % substance mass and dry mass [kg]
                        ttxResults.(this.oMT.csI2N{iI}).Mass = this.afMass(iI);
                        ttxResults.(this.oMT.csI2N{iI}).DryMass = this.afMass(iI) * (1 - this.oMT.ttxMatter.(this.oMT.csI2N{iI}).txNutrientData.fWaterMass);
                        
                        % protein, lipid, carbohydrate and ash content [kg]
                        ttxResults.(this.oMT.csI2N{iI}).ProteinMass = ttxResults.(this.oMT.csI2N{iI}).DryMass * this.oMT.ttxMatter.(this.oMT.csI2N{iI}).txNutrientData.fProteinDMF;
                        ttxResults.(this.oMT.csI2N{iI}).LipidMass = ttxResults.(this.oMT.csI2N{iI}).DryMass * this.oMT.ttxMatter.(this.oMT.csI2N{iI}).txNutrientData.fLipidDMF;
                        ttxResults.(this.oMT.csI2N{iI}).CarbohydrateMass = ttxResults.(this.oMT.csI2N{iI}).DryMass * this.oMT.ttxMatter.(this.oMT.csI2N{iI}).txNutrientData.fCarbohydrateDMF;
                        ttxResults.(this.oMT.csI2N{iI}).AshMass = ttxResults.(this.oMT.csI2N{iI}).DryMass - (ttxResults.(this.oMT.csI2N{iI}).ProteinMass + ttxResults.(this.oMT.csI2N{iI}).LipidMass + ttxResults.(this.oMT.csI2N{iI}).CarbohydrateMass);
                        
                        % total and partly energy content [J]
                        ttxResults.(this.oMT.csI2N{iI}).TotalEnergy = this.oMT.ttxMatter.(this.oMT.csI2N{iI}).txNutrientData.fEnergyMass * ttxResults.(this.oMT.csI2N{iI}).Mass;
                        ttxResults.(this.oMT.csI2N{iI}).ProteinEnergy = ttxResults.(this.oMT.csI2N{iI}).ProteinMass * this.oMT.ttxMatter.(this.oMT.csI2N{iI}).txNutrientData.fProteinEnergyFactor;
                        ttxResults.(this.oMT.csI2N{iI}).LipidEnergy = ttxResults.(this.oMT.csI2N{iI}).ProteinMass * this.oMT.ttxMatter.(this.oMT.csI2N{iI}).txNutrientData.fLipidEnergyFactor;
                        ttxResults.(this.oMT.csI2N{iI}).CarbohydrateEnergy = ttxResults.(this.oMT.csI2N{iI}).ProteinMass * this.oMT.ttxMatter.(this.oMT.csI2N{iI}).txNutrientData.fCarbohydrateEnergyFactor;
                        
                        % Mineral content [kg]
                        ttxResults.(this.oMT.csI2N{iI}).CalciumMass = ttxResults.(this.oMT.csI2N{iI}).DryMass * this.oMT.ttxMatter.(this.oMT.csI2N{iI}).txNutrientData.fCalciumDMF;
                        ttxResults.(this.oMT.csI2N{iI}).IronMass = ttxResults.(this.oMT.csI2N{iI}).DryMass * this.oMT.ttxMatter.(this.oMT.csI2N{iI}).txNutrientData.fIronDMF;
                        ttxResults.(this.oMT.csI2N{iI}).MagnesiumMass = ttxResults.(this.oMT.csI2N{iI}).DryMass * this.oMT.ttxMatter.(this.oMT.csI2N{iI}).txNutrientData.fMagnesiumDMF;
                        ttxResults.(this.oMT.csI2N{iI}).PhosphorusMass = ttxResults.(this.oMT.csI2N{iI}).DryMass * this.oMT.ttxMatter.(this.oMT.csI2N{iI}).txNutrientData.fPhosphorusDMF;
                        ttxResults.(this.oMT.csI2N{iI}).PotassiumMass = ttxResults.(this.oMT.csI2N{iI}).DryMass * this.oMT.ttxMatter.(this.oMT.csI2N{iI}).txNutrientData.fPotassiumDMF;
                        ttxResults.(this.oMT.csI2N{iI}).SodiumMass = ttxResults.(this.oMT.csI2N{iI}).DryMass * this.oMT.ttxMatter.(this.oMT.csI2N{iI}).txNutrientData.fSodiumDMF;
                        ttxResults.(this.oMT.csI2N{iI}).ZincMass = ttxResults.(this.oMT.csI2N{iI}).DryMass * this.oMT.ttxMatter.(this.oMT.csI2N{iI}).txNutrientData.fZincDMF;
                        ttxResults.(this.oMT.csI2N{iI}).CopperMass = ttxResults.(this.oMT.csI2N{iI}).DryMass * this.oMT.ttxMatter.(this.oMT.csI2N{iI}).txNutrientData.fCopperDMF;
                        ttxResults.(this.oMT.csI2N{iI}).ManganeseMass = ttxResults.(this.oMT.csI2N{iI}).DryMass * this.oMT.ttxMatter.(this.oMT.csI2N{iI}).txNutrientData.fManganeseDMF;
                        ttxResults.(this.oMT.csI2N{iI}).SeleniumMass = ttxResults.(this.oMT.csI2N{iI}).DryMass * this.oMT.ttxMatter.(this.oMT.csI2N{iI}).txNutrientData.fSeleniumDMF;
                        ttxResults.(this.oMT.csI2N{iI}).FluorideMass = ttxResults.(this.oMT.csI2N{iI}).DryMass * this.oMT.ttxMatter.(this.oMT.csI2N{iI}).txNutrientData.fFluorideDMF;
                        
                        % Vitamin content [kg]
                        ttxResults.(this.oMT.csI2N{iI}).VitaminCMass = ttxResults.(this.oMT.csI2N{iI}).DryMass * this.oMT.ttxMatter.(this.oMT.csI2N{iI}).txNutrientData.fVitaminCDMF;
                        ttxResults.(this.oMT.csI2N{iI}).ThiaminMass = ttxResults.(this.oMT.csI2N{iI}).DryMass * this.oMT.ttxMatter.(this.oMT.csI2N{iI}).txNutrientData.fThiaminDMF;
                        ttxResults.(this.oMT.csI2N{iI}).RiboflavinMass = ttxResults.(this.oMT.csI2N{iI}).DryMass * this.oMT.ttxMatter.(this.oMT.csI2N{iI}).txNutrientData.fRiboflavinDMF;
                        ttxResults.(this.oMT.csI2N{iI}).NiacinMass = ttxResults.(this.oMT.csI2N{iI}).DryMass * this.oMT.ttxMatter.(this.oMT.csI2N{iI}).txNutrientData.fNiacinDMF;
                        ttxResults.(this.oMT.csI2N{iI}).PantothenicAcidMass = ttxResults.(this.oMT.csI2N{iI}).DryMass * this.oMT.ttxMatter.(this.oMT.csI2N{iI}).txNutrientData.fPantothenicAcidDMF;
                        ttxResults.(this.oMT.csI2N{iI}).VitaminB6Mass = ttxResults.(this.oMT.csI2N{iI}).DryMass * this.oMT.ttxMatter.(this.oMT.csI2N{iI}).txNutrientData.fVitaminB6DMF;
                        ttxResults.(this.oMT.csI2N{iI}).FolateMass = ttxResults.(this.oMT.csI2N{iI}).DryMass * this.oMT.ttxMatter.(this.oMT.csI2N{iI}).txNutrientData.fFolateDMF;
                        ttxResults.(this.oMT.csI2N{iI}).VitaminB12Mass = ttxResults.(this.oMT.csI2N{iI}).DryMass * this.oMT.ttxMatter.(this.oMT.csI2N{iI}).txNutrientData.fVitaminB12DMF;
                        ttxResults.(this.oMT.csI2N{iI}).VitaminAMass = ttxResults.(this.oMT.csI2N{iI}).DryMass * this.oMT.ttxMatter.(this.oMT.csI2N{iI}).txNutrientData.fVitaminADMF;
                        ttxResults.(this.oMT.csI2N{iI}).VitaminEMass = ttxResults.(this.oMT.csI2N{iI}).DryMass * this.oMT.ttxMatter.(this.oMT.csI2N{iI}).txNutrientData.fVitaminEDMF;
                        ttxResults.(this.oMT.csI2N{iI}).VitaminDMass = ttxResults.(this.oMT.csI2N{iI}).DryMass * this.oMT.ttxMatter.(this.oMT.csI2N{iI}).txNutrientData.fVitaminDDMF;
                        ttxResults.(this.oMT.csI2N{iI}).VitaminKMass = ttxResults.(this.oMT.csI2N{iI}).DryMass * this.oMT.ttxMatter.(this.oMT.csI2N{iI}).txNutrientData.fVitaminKDMF;
                        
                        % Amino Acid content [kg]
                        ttxResults.(this.oMT.csI2N{iI}).TryptophanMass = ttxResults.(this.oMT.csI2N{iI}).DryMass * this.oMT.ttxMatter.(this.oMT.csI2N{iI}).txNutrientData.fTryptophanDMF;
                        ttxResults.(this.oMT.csI2N{iI}).ThreonineMass = ttxResults.(this.oMT.csI2N{iI}).DryMass * this.oMT.ttxMatter.(this.oMT.csI2N{iI}).txNutrientData.fThreonineDMF;
                        ttxResults.(this.oMT.csI2N{iI}).IsoleucineMass = ttxResults.(this.oMT.csI2N{iI}).DryMass * this.oMT.ttxMatter.(this.oMT.csI2N{iI}).txNutrientData.fIsoleucineDMF;
                        ttxResults.(this.oMT.csI2N{iI}).LeucineMass = ttxResults.(this.oMT.csI2N{iI}).DryMass * this.oMT.ttxMatter.(this.oMT.csI2N{iI}).txNutrientData.fLeucineDMF;
                        ttxResults.(this.oMT.csI2N{iI}).LysineMass = ttxResults.(this.oMT.csI2N{iI}).DryMass * this.oMT.ttxMatter.(this.oMT.csI2N{iI}).txNutrientData.fLysineDMF;
                        ttxResults.(this.oMT.csI2N{iI}).MethionineMass = ttxResults.(this.oMT.csI2N{iI}).DryMass * this.oMT.ttxMatter.(this.oMT.csI2N{iI}).txNutrientData.fMethionineDMF;
                        ttxResults.(this.oMT.csI2N{iI}).CystineMass = ttxResults.(this.oMT.csI2N{iI}).DryMass * this.oMT.ttxMatter.(this.oMT.csI2N{iI}).txNutrientData.fCystineDMF;
                        ttxResults.(this.oMT.csI2N{iI}).PhenylalanineMass = ttxResults.(this.oMT.csI2N{iI}).DryMass * this.oMT.ttxMatter.(this.oMT.csI2N{iI}).txNutrientData.fPhenylalanineDMF;
                        ttxResults.(this.oMT.csI2N{iI}).TyrosineMass = ttxResults.(this.oMT.csI2N{iI}).DryMass * this.oMT.ttxMatter.(this.oMT.csI2N{iI}).txNutrientData.fTyrosineDMF;
                        ttxResults.(this.oMT.csI2N{iI}).ValineMass = ttxResults.(this.oMT.csI2N{iI}).DryMass * this.oMT.ttxMatter.(this.oMT.csI2N{iI}).txNutrientData.fValineDMF;
                        ttxResults.(this.oMT.csI2N{iI}).HistidineMass = ttxResults.(this.oMT.csI2N{iI}).DryMass * this.oMT.ttxMatter.(this.oMT.csI2N{iI}).txNutrientData.fHistidineDMF;
                        
                        %% Total Edible Substance Content
                        
                        ttxResults.EdibleTotal.Mass = ttxResults.EdibleTotal.Mass + ttxResults.(this.oMT.csI2N{iI}).Mass;
                        ttxResults.EdibleTotal.DryMass = ttxResults.EdibleTotal.DryMass + ttxResults.(this.oMT.csI2N{iI}).DryMass;
                        
                        ttxResults.EdibleTotal.ProteinMass = ttxResults.EdibleTotal.ProteinMass + ttxResults.(this.oMT.csI2N{iI}).ProteinMass;
                        ttxResults.EdibleTotal.LipidMass = ttxResults.EdibleTotal.LipidMass + ttxResults.(this.oMT.csI2N{iI}).LipidMass;
                        ttxResults.EdibleTotal.CarbohydrateMass = ttxResults.EdibleTotal.CarbohydrateMass + ttxResults.(this.oMT.csI2N{iI}).CarbohydrateMass;
                        ttxResults.EdibleTotal.AshMass = ttxResults.EdibleTotal.AshMass + ttxResults.(this.oMT.csI2N{iI}).AshMass;
                        
                        ttxResults.EdibleTotal.TotalEnergy = ttxResults.EdibleTotal.TotalEnergy + ttxResults.(this.oMT.csI2N{iI}).TotalEnergy;
                        ttxResults.EdibleTotal.ProteinEnergy = ttxResults.EdibleTotal.ProteinEnergy + ttxResults.(this.oMT.csI2N{iI}).ProteinEnergy;
                        ttxResults.EdibleTotal.LipidEnergy = ttxResults.EdibleTotal.LipidEnergy + ttxResults.(this.oMT.csI2N{iI}).LipidEnergy;
                        ttxResults.EdibleTotal.CarbohydrateEnergy = ttxResults.EdibleTotal.CarbohydrateEnergy + ttxResults.(this.oMT.csI2N{iI}).CarbohydrateEnergy;
                        
                        ttxResults.EdibleTotal.CalciumMass = ttxResults.EdibleTotal.CalciumMass + ttxResults.(this.oMT.csI2N{iI}).CalciumMass;
                        ttxResults.EdibleTotal.IronMass = ttxResults.EdibleTotal.IronMass + ttxResults.(this.oMT.csI2N{iI}).IronMass;
                        ttxResults.EdibleTotal.MagnesiumMass = ttxResults.EdibleTotal.MagnesiumMass + ttxResults.(this.oMT.csI2N{iI}).MagnesiumMass;
                        ttxResults.EdibleTotal.PhosphorusMass = ttxResults.EdibleTotal.PhosphorusMass + ttxResults.(this.oMT.csI2N{iI}).PhosphorusMass;
                        ttxResults.EdibleTotal.PotassiumMass = ttxResults.EdibleTotal.PotassiumMass + ttxResults.(this.oMT.csI2N{iI}).PotassiumMass;
                        ttxResults.EdibleTotal.SodiumMass = ttxResults.EdibleTotal.SodiumMass + ttxResults.(this.oMT.csI2N{iI}).SodiumMass;
                        ttxResults.EdibleTotal.ZincMass = ttxResults.EdibleTotal.ZincMass + ttxResults.(this.oMT.csI2N{iI}).ZincMass;
                        ttxResults.EdibleTotal.CopperMass = ttxResults.EdibleTotal.CopperMass + ttxResults.(this.oMT.csI2N{iI}).DryMass;
                        ttxResults.EdibleTotal.ManganeseMass = ttxResults.EdibleTotal.ManganeseMass + ttxResults.(this.oMT.csI2N{iI}).ManganeseMass;
                        ttxResults.EdibleTotal.SeleniumMass = ttxResults.EdibleTotal.SeleniumMass + ttxResults.(this.oMT.csI2N{iI}).SeleniumMass;
                        ttxResults.EdibleTotal.FluorideMass = ttxResults.EdibleTotal.FluorideMass + ttxResults.(this.oMT.csI2N{iI}).FluorideMass;
                        
                        ttxResults.EdibleTotal.VitaminCMass = ttxResults.EdibleTotal.VitaminCMass + ttxResults.(this.oMT.csI2N{iI}).VitaminCMass;
                        ttxResults.EdibleTotal.ThiaminMass = ttxResults.EdibleTotal.ThiaminMass + ttxResults.(this.oMT.csI2N{iI}).ThiaminMass;
                        ttxResults.EdibleTotal.RiboflavinMass = ttxResults.EdibleTotal.RiboflavinMass + ttxResults.(this.oMT.csI2N{iI}).RiboflavinMass;
                        ttxResults.EdibleTotal.NiacinMass = ttxResults.EdibleTotal.NiacinMass + ttxResults.(this.oMT.csI2N{iI}).NiacinMass;
                        ttxResults.EdibleTotal.PantothenicAcidMass = ttxResults.EdibleTotal.PantothenicAcidMass + ttxResults.(this.oMT.csI2N{iI}).PantothenicAcidMass;
                        ttxResults.EdibleTotal.VitaminB6Mass = ttxResults.EdibleTotal.VitaminB6Mass + ttxResults.(this.oMT.csI2N{iI}).VitaminB6Mass;
                        ttxResults.EdibleTotal.FolateMass = ttxResults.EdibleTotal.FolateMass + ttxResults.(this.oMT.csI2N{iI}).FolateMass;
                        ttxResults.EdibleTotal.VitaminB12Mass = ttxResults.EdibleTotal.VitaminB12Mass + ttxResults.(this.oMT.csI2N{iI}).VitaminB12Mass;
                        ttxResults.EdibleTotal.VitaminAMass = ttxResults.EdibleTotal.VitaminAMass + ttxResults.(this.oMT.csI2N{iI}).VitaminAMass;
                        ttxResults.EdibleTotal.VitaminEMass = ttxResults.EdibleTotal.VitaminEMass + ttxResults.(this.oMT.csI2N{iI}).VitaminEMass;
                        ttxResults.EdibleTotal.VitaminDMass = ttxResults.EdibleTotal.VitaminDMass + ttxResults.(this.oMT.csI2N{iI}).VitaminDMass;
                        ttxResults.EdibleTotal.VitaminKMass = ttxResults.EdibleTotal.VitaminKMass + ttxResults.(this.oMT.csI2N{iI}).VitaminKMass;
                        
                        ttxResults.EdibleTotal.TryptophanMass = ttxResults.EdibleTotal.TryptophanMass + ttxResults.(this.oMT.csI2N{iI}).TryptophanMass;
                        ttxResults.EdibleTotal.ThreonineMass = ttxResults.EdibleTotal.ThreonineMass + ttxResults.(this.oMT.csI2N{iI}).ThreonineMass;
                        ttxResults.EdibleTotal.IsoleucineMass = ttxResults.EdibleTotal.IsoleucineMass + ttxResults.(this.oMT.csI2N{iI}).IsoleucineMass;
                        ttxResults.EdibleTotal.LeucineMass = ttxResults.EdibleTotal.LeucineMass + ttxResults.(this.oMT.csI2N{iI}).LeucineMass;
                        ttxResults.EdibleTotal.LysineMass = ttxResults.EdibleTotal.LysineMass + ttxResults.(this.oMT.csI2N{iI}).LysineMass;
                        ttxResults.EdibleTotal.MethionineMass = ttxResults.EdibleTotal.MethionineMass + ttxResults.(this.oMT.csI2N{iI}).MethionineMass;
                        ttxResults.EdibleTotal.CystineMass = ttxResults.EdibleTotal.CystineMass + ttxResults.(this.oMT.csI2N{iI}).CystineMass;
                        ttxResults.EdibleTotal.PhenylalanineMass = ttxResults.EdibleTotal.PhenylalanineMass + ttxResults.(this.oMT.csI2N{iI}).PhenylalanineMass;
                        ttxResults.EdibleTotal.TyrosineMass = ttxResults.EdibleTotal.TyrosineMass + ttxResults.(this.oMT.csI2N{iI}).TyrosineMass;
                        ttxResults.EdibleTotal.ValineMass = ttxResults.EdibleTotal.ValineMass + ttxResults.(this.oMT.csI2N{iI}).ValineMass;
                        ttxResults.EdibleTotal.HistidineMass = ttxResults.EdibleTotal.HistidineMass + ttxResults.(this.oMT.csI2N{iI}).HistidineMass;
                        
                    % if not an edible substance
                    else
                        % substance name
                        ttxResults.(this.oMT.csI2N{iI}).Substance = this.oMT.csI2N{iI};
                        
                        % substance mass and dry mass [kg]
                        ttxResults.(this.oMT.csI2N{iI}).Mass = this.afMass(iI);
                    end
                    
                else
%                     keyboard();
                end
            end
            
            % log number of entries in ttxResults for indexed access
            csSubstances = fieldnames(ttxResults);
            
            % display struct contents
            for iJ = 1:length(csSubstances)
                disp(ttxResults.(csSubstances{iJ}));
            end
        end
=======
>>>>>>> 7a5671f8
        
    end


    %% Methods for interfacing with thermal system
    methods
        
        function addHeatSource(this, oHeatSource)
            % Add a heat source to this phase object. The power set to this
            % heat source will be included in the temperature calculations
            % in massupdate.
            %
            % Parameter oHeatSource: will be added to a local heat source.
            % Positive power means temperature RISE.
            
            if ~this.bMultiHeatSourceAdded
                this.bMultiHeatSourceAdded = true;
                
                this.oMultiHeatSource = thermal.heatsource_multi([ 'heatsource_multi_' this.sName ]);
                
                %CHECK we should probably include some 'light' massupdate
                %      version: no need to update manips/p2ps, and branches
                %      could probably also do a reduced work program.
                this.oMultiHeatSource.bind('update', @(oEvt) this.massupdate());
            end
            
            this.oMultiHeatSource.addHeatSource(oHeatSource);
        end
        
    end
    
    methods (Abstract)
        % This method has to be implemented by all child classes.
        updateSpecificHeatCapacity(this)
    end


    %% Methods for handling manipulators
    methods

        function hRemove = addManipulator(this, oManip)

            sManipType = [];

            if     isa(oManip, 'matter.manips.volume'),               sManipType = 'volume';
            elseif isa(oManip, 'matter.manips.temperature'),          sManipType = 'temperature';
            elseif isa(oManip, 'matter.manips.substance.flow'),       sManipType = 'substance';
            elseif isa(oManip, 'matter.manips.substance.stationary'), sManipType = 'substance';
            end

            if ~isempty(this.toManips.(sManipType))
                this.throw('addManipulator', 'A manipulator of type %s is already set for phase %s (store %s)', sManipType, this.sName, this.oStore.sName);
            end

            % Set manipulator
            this.toManips.(sManipType) = oManip;
            
            % Increment the number of manipulators
            this.iManipulators = this.iManipulators + 1;

            % Remove fct call to detach manipulator
            hRemove = @() this.detachManipulator(sManipType);

        end

    end


    %% Methods for adding ports, getting flow information etc
    % The EXME procs get an instance to this object on construction and
    % call the addProcEXME here, therefore not protected - but checks
    % the store's bSealed attr, so nothing can be changed later.
    methods

        function addProcEXME(this, oProcEXME)
            % Adds a exme proc, i.e. a port. Returns a function handle to
            % the this.setAttribute method (actually the one of the derived
            % class) which allows manipulation of all set protected
            % attributes within the phase.

            if this.oStore.bSealed
                this.throw('addProcEXME', 'The store to which this phase belongs is sealed, so no ports can be added any more.');
            end

            if ~isa(oProcEXME, [ 'matter.procs.exmes.' this.sType ])
                this.throw('addProcEXME', [ 'Provided object ~isa matter.procs.exmes.' this.sType ]);
            elseif ~isempty(oProcEXME.oPhase)
                this.throw('addProcEXME', 'Processor has already a phase set as parent.');
            elseif isfield(this.toProcsEXME, oProcEXME.sName)
                this.throw('addProcEXME', 'Proc %s already exists.', oProcEXME.sName);
            elseif strcmp(oProcEXME.sName, 'default')
                this.throw('addProcEXME', 'Default EXMEs are not allowed any more!');
            end

            this.toProcsEXME.(oProcEXME.sName) = oProcEXME;
            
        end

        % Moved to public methods, sometimes external access required
        function [ afTotalInOuts, mfInflowDetails ] = getTotalMassChange(this)
            % Get vector with total mass change through all EXME flows in
            % [kg/s].
            %
            % The second output parameter is a matrix containing all inflow
            % rates, temperatures and heat capacities for calculating the
            % inflowing enthalpy/inner energy
            %
            % IMPORTANT: The afTotalInOuts parameter contains the total
            %            flow rate PER SUBSTANCE. The mfInflowDetails
            %            parameter contains the flow rate, temperature and
            %            heat capacity PER INFLOW EXME. 

            % Total flows - one row (see below) for each EXME, number of
            % columns is the number of substances (partial masses)
            mfTotalFlows = zeros(this.iProcsEXME, this.oMT.iSubstances);

            % Each row: flow rate, temperature, heat capacity
            mfInflowDetails = zeros(this.iProcsEXME, 3);
            
            % Creating an array to log which of the flows are not in-flows
            aiOutFlows = ones(this.iProcsEXME, 1);

            % Get flow rates and partials from EXMEs
            for iI = 1:this.iProcsEXME
                % The fFlowRate parameter is the flow rate at the exme,
                % with a negative flow rate being an extraction!
                % arFlowPartials is a vector, with the partial mass ratios
                % at the exme for each substance. 
                % afProperties contains the temperature and heat capacity
                % of the exme.
                oExme = this.coProcsEXME{iI};
                [ fFlowRate, arFlowPartials, afProperties ] = oExme.getFlowData();
                
                % If the flow rate is empty, then the exme is not
                % connected, so we can skip it and move on to the next one.
                if isempty(fFlowRate), continue; end;
                
                % Now we add the total mass flows per substance to the
                % mfTotalFlows matrix.
                mfTotalFlows(iI, :) = fFlowRate * arFlowPartials;
                
                % Only the inflowing exme values are saved to the
                % mfInflowDetails parameter
                if fFlowRate > 0
                    mfInflowDetails(iI,:) = [ fFlowRate, afProperties(1), afProperties(2) ];
                    
                    % This flow is an in-flow, so we set the field in the
                    % array to zero.
                    aiOutFlows(iI) = 0;
                end
            end
            
            % Now we delete all of the rows in the mfInflowDetails matrix
            % that belong to out-flows.
            if any(aiOutFlows)
                mfInflowDetails(logical(aiOutFlows),:) = [];
            end

            % Now sum up in-/outflows over all EXMEs
            afTotalInOuts = sum(mfTotalFlows, 1);
            
            
            
            
            afTotalInOuts   = tools.round.prec(afTotalInOuts,   this.oTimer.iPrecision);
            mfInflowDetails = tools.round.prec(mfInflowDetails, this.oTimer.iPrecision);
        end
        
    end


    %% Finalize methods
    methods

        function seal(this)
            
            % Preset mass and time step logging attributes
            % iPrecision ^ 2 is more or less arbitrary
            iStore = this.oTimer.iPrecision ^ 2;
            
            this.afMassLog = ones(1, iStore) * this.fMass;
            this.afLastUpd = 0:(1/(iStore-1)):1;%ones(1, iStore) * 0.00001;
            
            %TODO oData.rUF -> this.oStore.oContainer.oRoot.tSolverParams
            this.rHighestMaxChangeDecrease = this.oStore.oContainer.tSolverParams.rHighestMaxChangeDecrease;
            
            
            % Auto-Set rMaxChange - max. 0.25, min. 1e-5!
            rMaxChangeTmp = sif(this.fVolume <= 0.25, this.fVolume, 0.25);
            rMaxChangeTmp = sif(rMaxChangeTmp <= 1e-5, 1e-5, rMaxChangeTmp);
            
            this.rMaxChange = rMaxChangeTmp / this.oStore.oContainer.tSolverParams.rUpdateFrequency;
            
            
            % Max time step
            this.fMaxStep = this.oStore.oContainer.tSolverParams.fMaxTimeStep;
            
            
            
            
            %TODO if rMaxChange < e.g. 0.0001 --> do not decrease further
            %     but instead increase highestMaxChangeDec?
            
            if ~this.oStore.bSealed
                this.coProcsEXME = struct2cell(this.toProcsEXME)';
                this.iProcsEXME  = length(this.coProcsEXME);


                % Get all p2p flow processors on EXMEs
                this.coProcsP2Pflow = {};
                this.iProcsP2Pflow  = 0;

                for iE = 1:this.iProcsEXME
                    % Get number and references for connected P2Ps
                    if ~isempty(this.coProcsEXME{iE}.oFlow) 
                        if isa(this.coProcsEXME{iE}.oFlow, 'matter.procs.p2ps.flow')
                            this.iProcsP2Pflow = this.iProcsP2Pflow + 1;

                            this.coProcsP2Pflow{this.iProcsP2Pflow} = this.coProcsEXME{iE}.oFlow;
                        end
                    else
                        this.throw('seal','Phase ''%s'' in store ''%s'' has an unconnected exme processor: ''%s''',this.sName, this.oStore.sName, this.coProcsEXME{iE}.sName);
                    end
                end % end of: for
            end % end of: if not sealed
            
            
            % Preset
            [ afChange, mfDetails ] = this.getTotalMassChange();

            this.afCurrentTotalInOuts = afChange;
            this.mfCurrentInflowDetails = mfDetails;
            
        end % end of: seal method

    end


    %% Internal, protected methods
    methods (Access = protected)

        function detachManipulator(this, sManip)
            
            %CHECK several manipulators possible?
            this.toManips.(sManip) = [];
            
        end

        function setBranchesOutdated(this, sFlowDirection)
            
%             if nargin < 2
                sFlowDirection = 'both'; 
%             end
            
            if this.fLastSetOutdated >= this.oTimer.fTime
                return;
            end
            
            this.fLastSetOutdated = this.oTimer.fTime;
            
            
            % Loop through exmes / flows and set outdated, i.e. request
            % recalculation of flow rate.
            for iE = 1:this.iProcsEXME
                oExme   = this.coProcsEXME{iE};
                oBranch = oExme.oFlow.oBranch;
                
                % Make sure it's not a p2ps.flow - their update method
                % is called in updateProcessorsAndManipulators method
                if isa(oBranch, 'matter.branch')
                    % If flow direction set, only setOutdated if the
                    % flow direction is either inwards or outwards
                    if strcmp(sFlowDirection, 'in')
                        if oExme.iSign * oExme.oFlow.fFlowRate > 0
                            % ok
                        else
                            continue;
                        end
                    elseif strcmp(sFlowDirection, 'out')
                        if oExme.iSign * oExme.oFlow.fFlowRate <= 0
                            % ok
                        else
                            continue;
                        end
                    end
                    
                    % We can't directly set this oBranch as outdated if
                    % it is just connected to an interface, because the
                    % solver is assigned to the 'leftest' branch.
                    while ~isempty(oBranch.coBranches{1})
                        oBranch = oBranch.coBranches{1};
                    end
                    
                    %fprintf('%s-%s: setOutdated "%s"\n', this.oStore.sName, this.sName, oBranch.sName);
                    
                    % Tell branch to recalculate flow rate (done after
                    % the current tick, in timer post tick).
                    oBranch.setOutdated();
                end
            end % end of: for
            
        end % end of: setBranchesOutdated method

        function updateProcessorsAndManipulators(this)
            % Update the p2p flow and manip processors

            %TODO move this to another function or class or whatever. Why
            %is this executed here anyway?
            %ANSWER: Because we need to make sure these guys are updated
            %every time massupdate is called. Than cannot only be done by
            %the phase.update(), which is called from store.update(), but
            %also from branch.update(). Then the update methods from the
            %p2ps and manips would not be called, if they weren't in here.
            %Still, they seem out of place here and might be put into a
            %separate method? Or should we bind them to the post-tick of
            %the timer as well?
            % Check manipulator
            %TODO allow user to set a this.bManipBeforeP2P or so, and if
            %     true execute the [manip].update() before the P2Ps update!
            if ~isempty(this.toManips.substance)
                %keyboard();
                this.toManips.substance.update();

                % Add the changes from the manipulator to the total inouts
                %afTotalInOuts = afTotalInOuts + this.toManips.substances.afPartial;
            end


            %TODO move this to another function or class or whatever. Why
            % is this executed here anyway? Shouldn't that be done in the
            % Store after all phases have updated?
            %keyboard();
            % Call p2ps.flow update methods (if not yet called)
            for iP = 1:this.iProcsP2Pflow
                % That check would make more sense within the flow p2p
                % update method - however, that method will be overloaded
                % in p2ps to include the model to derive the flow rate, so
                % would have to be manually added in each derived p2p ...
                if this.coProcsP2Pflow{iP}.fLastUpdate < this.fLastMassUpdate
                    % Triggers the .massupdate of both connected phases
                    % which is ok, because the fTimeStep == 0 check above
                    % will prevent this .massupdate from re-executing.
                    this.coProcsP2Pflow{iP}.update();
                end
            end
        end
        
        
        
        function calculateTimeStep(this)
            % To calculate the new time step for this phase, we first need
            % some information on what has changed since the last time this
            % was done. 
            % First we'll get the absolute in- and outflows through all
            % EXMEs.
            % afChange contains the flow rates for all substances,
            % mfDetails contains the flow rate, temperature and heat
            % capacity for each INCOMING flow, not the outflows!
            
            % Change in kg of partial masses per second
            [ afChange, mfDetails ] = this.getTotalMassChange();
            
            
            
            afTmpCurrentTotalInOuts = this.afCurrentTotalInOuts;

            % Setting the properties to the current values
            this.afCurrentTotalInOuts = afChange;
            this.mfCurrentInflowDetails = mfDetails;
            
            % If we have set a fixed time steop for this phase, we can just
            % continue without doing any calculations.
            if ~isempty(this.fFixedTimeStep)
                fNewStep = this.fFixedTimeStep;
            else
                rMaxChangeFactor = 1;
                
                % Log the current mass and time to the history arrays
                this.afMassLog = [ this.afMassLog(2:end) this.fMass ];
                this.afLastUpd = [ this.afLastUpd(2:end) this.oTimer.fTime ];
                
                
                %% Provision for adaptive rMaxChange
                % Mass change in percent/second over logged time steps
                % Convert mass change to kg/s, take mean value and divide 
                % by mean tank mass -> mean mass change in %/s (...?)
                % If the mass is constant but unstable (jumping around a mean
                % value), the according mass in- and decreases should cancle
                % each other out.
                
                if this.rHighestMaxChangeDecrease > 0

                    % max or mean?
                    fDev = mean(diff(this.afMassLog) ./ diff(this.afLastUpd)) / mean(this.afMassLog);
                    %fDev = max(abs(diff(this.afMassLog) ./ diff(this.afLastUpd))) / mean(this.afMassLog);

                    % Order of magnitude of fDev
                    fDevMagnitude = abs(log(abs(fDev))./log(10));

                    % Inf? -> zero change.
                    if fDevMagnitude > this.oTimer.iPrecision, fDevMagnitude = this.oTimer.iPrecision;
                    elseif isnan(fDevMagnitude),                      fDevMagnitude = 0;
                    end;

                    % Min deviation (order of magnitude of mass change) 
                    iMaxDev = this.oTimer.iPrecision;
                    
                    
                    % Other try - exp
                    afBase = (0:0.01:1) .* iMaxDev;
                    afRes  = (0:0.01:1).^3 .* (this.rHighestMaxChangeDecrease - 1);

                    rFactor = interp1(afBase, afRes, fDevMagnitude, 'linear');

                    %fprintf('%i\t%i\tDECREASE rMaxChange from %f by %f to %f\n', iDev, iThreshold, rMaxChangeTmp, rFactor, rMaxChangeTmp / rFactor);

                    rMaxChangeFactor = 1 / (1 + rFactor);
                end
                
                
                %% Calculating the changes of mass in phase since last mass update.

                % Calculate the change in total and partial mass since the
                % phase was last updated
                rPreviousChange  = abs(this.fMass   / this.fMassLastUpdate  - 1);
                % The partial mass changes need to be compared to the total
                % mass in the phase, not to themselves, else if a trace gas
                % mass does change significantly, it will reduce the time
                % step too much even though it does not change the overall
                % phase properties a lot.
                %TODO maybe use change in temperature, molar mass, ... as
                %     reference, not the partial mass changes?
                %arPreviousChange = abs(this.afMass ./ this.afMassLastUpdate - 1);
                arPreviousChange = abs(this.afMass - this.afMassLastUpdate) / this.fMass;
    
                
                % If rPrevious change is not a number ('NaN'), the mass
                % during the previous update was zero and the current mass
                % is also zero. That means that afMass was also all zeros
                % during this and the previous update. Therfore the
                % relative change between updates is zero.
                if isnan(rPreviousChange)
                    rPreviousChange  = 0;
                    arPreviousChange = zeros(1, this.oMT.iSubstances);
                end
                
                % If rPreviousChange is infinity ('Inf'), that means that
                % the mass during the last update was zero, but now it is
                % not. The arPreviousChange array will be mostly NaN
                % values, except for the ones where the mass changed from
                % zero to something else. Since the calculation of
                % fNewStepPartials later in this function uses the max()
                % method on arPrevious change, we don't have to do anything
                % here, because it will return one of the 'Inf' values from
                % arPreviousChange. 
                
                %% Calculating the changes of mass in phase during this update.
                
                % To calculate the change in partial mass, we only use
                % entries where the change is not zero. If some substance
                % changed a little bit, but less then the precision
                % threshold, and does not change any more, it is not taken
                % into account. It can still change in relation to other
                % substances, where mass flows in/out, but that should be
                % covered by the total mass change check.
                % The unit of arPartialsChange is [1/s], so multiplied by
                % 100 % we would have a percentage change per second for
                % each substance.
                abChange = (afChange ~= 0);
                arPartialsChange = abs(afChange(abChange) ./ tools.round.prec(this.fMass, this.oTimer.iPrecision));

                % Only use non-inf values. They would be inf if the current
                % mass of according substance is zero. If a new substance
                % enters the phase, it is still covered through the overall
                % mass check.
                % By getting the maximum of the arPartialsChange array, we
                % have the maximum change of partial mass within the
                % phase.
                rPartialsPerSecond = max(arPartialsChange(~isinf(arPartialsChange)));
                
                %CHECK Why would this be empty?
                if isempty(rPartialsPerSecond), rPartialsPerSecond = 0; end;

                % Calculating the change per second of TOTAL mass.
                % rTotalPerSecond also has the unit [1/s], giving us the
                % percentage change per second of the overall mass of the
                % phase.
                fChange = sum(afChange);

                if fChange == 0
                    rTotalPerSecond = 0;
                else
                    % The change needs to be calculated with respect to the
                    % total mass at the time of the last update, as values
                    % like molar mass or the heat capacity were calculated
                    % based on that mass.
                    % Using fMass could lead to two issues:
                    % * prolonged/shortened time steps, if the mass in the
                    %   phase in- or decreases (rTotalPerSecond will be
                    %   smaller if the current mass is larger than the one
                    %   at the last update -> smaller change = larger TS).
                    % * the previous change is based on the mass at last
                    %   updated whereas the current change is based on the
                    %   current mass. This can lead to a change slightly 
                    %   larger than rMaxChange leading to a negative time
                    %   step. This however will only happen if the store
                    %   would update soon anyways and should therefore not
                    %   lead to larger issues.
                    %CHECK use fMassLastUpdate or fMass? The latter leads
                    %      to larger time steps but is logically slightly
                    %      incorrect. [also above, arPartialsChange!]
                    % FOR NOW ... we'll go with fMass, faster and does not
                    % seem to introduce big issues ...
                    rTotalPerSecond = abs(fChange / this.fMass);
                end
                
                %% Partial mass change compared to partial mas
                % note that rPartialsPerSecond from the calculation is the
                % partial mass change compared to the total mass, while
                % this calculation is the partial mass change compared to
                % the respective partial mass. This second calculation
                % therefore is more restrictive and is normally deactivated
                % but can be activated by setting any value of the
                % arMaxChange property to something other than zero
                if this.bHasSubstanceSpecificMaxChangeValues 
                    afCurrentMass = this.afMass;

                    % Partial masses that are smaller than the minimal time
                    % step are rounded to the minimal time step to prevent
                    % extremly small partial masses from delaying the
                    % simulation (otherwise the timestep will go asymptotically
                    % towards zero the smaller the partial mass becomes)
                    afCurrentMass(this.afMass < 10^(-this.oTimer.iPrecision)) = 10^(-this.oTimer.iPrecision);
                    arPartialChangeToPartials = abs(afChange ./ tools.round.prec(afCurrentMass, this.oTimer.iPrecision));
                    % Values where the partial mass is zero are set to zero,
                    % otherwise the value for these is NaN or Inf
                    arPartialChangeToPartials(this.afMass == 0) = 0;

                    afNewStepPartialChangeToPartials = (this.arMaxChange * rMaxChangeFactor) ./ arPartialChangeToPartials;
                    
                    % Values where the arMaxChange value is zero are not of
                    % interest for the user and are therefore set to inf
                    % time steps (setting a max change of zero does not
                    % make sense in any situation where I am actually
                    % interest in the change of the substance, therefore
                    % this logic was chosen)
                    afNewStepPartialChangeToPartials(this.arMaxChange == 0) = inf;

                    % The new timestep from this logic is the smallest of
                    % all partial mass change time steps
                    fNewStepPartialChangeToPartials = min(afNewStepPartialChangeToPartials);
                else
                    % If the logic is deactivate (arMaxChange is empty or
                    % every entry is 0) then the timestep from this
                    % calculation is infinite.
                    fNewStepPartialChangeToPartials = inf;
                end
                
                %% Calculating the new time step

                % To derive the timestep, we use the percentage change of
                % the total mass or the maximum percentage change of one of
                % the substances' relative masses.
                fNewStepTotal    = (this.rMaxChange * rMaxChangeFactor - rPreviousChange) / rTotalPerSecond;
                fNewStepPartials = (this.rMaxChange * rMaxChangeFactor - max(arPreviousChange)) / rPartialsPerSecond;
                
                % The new time step will be set to the smaller one of these
                % two candidates.
                fNewStep = min([ fNewStepTotal fNewStepPartials fNewStepPartialChangeToPartials]);

                if fNewStep < 0
                    if ~base.oLog.bOff, this.out(3, 1, 'time-step-neg', 'Phase %s-%s-%s has neg. time step of %.16f', { this.oStore.oContainer.sName, this.oStore.sName, this.sName, fNewStep }); end;
                end
                
                % If our newly calculated time step is larger than the
                % maximum time step set for this phase, we use this
                % instead.
                if fNewStep > this.fMaxStep
                    fNewStep = this.fMaxStep;
                    %TODO Make this output a lower level debug message.
                    %fprintf('\nTick %i, Time %f: Phase %s setting maximum timestep of %f\n', this.oTimer.iTick, this.oTimer.fTime, this.sName, this.fMaxStep);
                    
                % If the time step is smaller than the set minimal time
                % step for the phase the minimal time step is used
                % (standard case is that fMinStep is 0, but the user can
                % set it to a different value)
                elseif fNewStep < this.fMinStep
                    fNewStep = this.fMinStep;
                    %TODO Make this output a lower level debug message.
                    %fprintf('Tick %i, Time %f: Phase %s.%s setting minimum timestep\n', this.oTimer.iTick, this.oTimer.fTime, this.oStore.sName, this.sName);
                end
                
                
                if ~base.oLog.bOff
                    this.out(1, 1, 'prev-timestep', 'Previous changes for new time step calc for %s-%s-%s - previous change: %.8f', { this.oStore.oContainer.sName, this.oStore.sName, this.sName, rPreviousChange });
                    this.out(1, 2, 'prev-timestep', 'PREV TS: %.16f s, ACtual Time: %.16f s', { this.fTimeStep, this.oTimer.fTime });
                    this.out(1, 2, 'prev-timestep', 'Last Update: %.16f s, Mass at Last Update: %.16f s', { this.fLastUpdate, this.fMassLastUpdate });
                    this.out(1, 2, 'prev-timestep', 'MASS: %.16f kg, Prevous Mass Change Rate: %.16f kg/s / Total: %.16f kg ', { this.fMass, sum(afTmpCurrentTotalInOuts), sum(afTmpCurrentTotalInOuts)*(this.oTimer.fTime-this.fLastUpdate) });
                    this.out(1, 2, 'prev-timestep', 'MASS: %.16f kg, New Mass Change Rate: %.16f kg/s / Total: %.16f kg ', { this.fMass, sum(this.afCurrentTotalInOuts), sum(this.afCurrentTotalInOuts)*fNewStep });


                    this.out(1, 1, 'new-timestep', '%s-%s-%s new TS: %.16fs', { this.oStore.oContainer.sName, this.oStore.sName, this.sName, fNewStep });
                end
            end


            % Set the time at which the containing store will be updated
            % again. Need to pass on an absolute time, not a time step.
            % Value in store is only updated, if the new update time is
            % earlier than the currently set next update time.
            %this.oStore.setNextUpdateTime(this.fLastMassUpdate + fNewStep);
            this.oStore.setNextTimeStep(fNewStep);

            % Cache - e.g. for logging purposes
            this.fTimeStep = fNewStep;

            % Now up to date!
            this.bOutdatedTS = false;
        end

        function setOutdatedTS(this)
            
            if ~this.bOutdatedTS
                this.bOutdatedTS = true;

                this.oTimer.bindPostTick(@this.calculateTimeStep, 3);
            end
        end

        function setAttribute(this, sAttribute, xValue)
            % Internal method that needs to be copied to every child.
            % Required to enable the phase class to adapt values on the
            % child through processors.
            %
            %TODO see manipulators (not done with procs any more) - new way
            %     of handling that. Remove?

            this.(sAttribute) = xValue;
        end

        function [ bSuccess, txValues ] = setParameter(this, sParamName, xNewValue)
            % Helper for executing internal processors.
            %
            %TODO OLD - change to 'manipulators' etc ... some other
            %           functionality to map manips to phases?
            %
            % setParameter parameters:
            %   sParamName  - attr/param to set
            %   xNewValue   - value to set param to
            %   setValue    - function handle to set the struct returned by
            %                 the processor (params key, value).
            %
            %TODO   need that method so e.g. a gas phase can change the
            %       fVolume property, and some external manipulator can be
            %       called from here to e.g. change the temperature due to
            %       the volume change stuff.
            %       -> how to define which manipulators to use? This class
            %          here should handle the manipulators for its own
            %          properties (fTemperature, fVol) etc - but depending on
            %          phase type. Specific phase type class should handle
            %          manips for their properties (gas -> fPressure).
            %          SEE setAttribute -> provide generic functionality to
            %          trigger an event or external handler when a property
            %          is changed -> different manipulators can be attached
            %          to different phases and properties
            %       -> just make properties SetAcc protected or create some
            %          more specific setVol, setTemp etc. methods?

            bSuccess = false;
            txValues = [];

            %TODO work with events, or direct callbacks, or ...? 'static
            %     events' that happen generally on e.g.
            %     matter.phase.setVolume?
            this.setAttribute(sParamName, xNewValue);
            this.update();

        end
        

    end


    %% Implementation-specific methods
    methods (Sealed)
        % Seems like we need to do that for heterogeneous, if we want to
        % compare the objects in the mixin array with one object ...
        function varargout = eq(varargin)
            varargout{:} = eq@base(varargin{:});
        end
    end

end<|MERGE_RESOLUTION|>--- conflicted
+++ resolved
@@ -662,8 +662,7 @@
             
             %%%this.trigger('update.post');
         end
-<<<<<<< HEAD
-
+        
         %% Setting of time step properties
         function setTimeStepProperties(this, tTimeStepProperties)
             % currently the possible time step properties that can be set
@@ -751,212 +750,6 @@
             % operations through this call.
             this.setOutdatedTS();
         end
-        
-        %% Calculate Nutritional Content 
-        
-        %SCJO - what ... hmmm ... NO! Definitely does NOT belong here!!!
-        function [ ttxResults ] = calculateNutritionalContent(this)
-            
-            %% Initialize
-            
-            % temporary struct
-            ttxResults = struct();
-            
-            % Initialize totals
-            ttxResults.EdibleTotal.Substance = 'Total';
-            ttxResults.EdibleTotal.Mass = 0;
-            ttxResults.EdibleTotal.DryMass = 0;
-                        
-            ttxResults.EdibleTotal.ProteinMass = 0;
-            ttxResults.EdibleTotal.LipidMass = 0;
-            ttxResults.EdibleTotal.CarbohydrateMass = 0;
-            ttxResults.EdibleTotal.AshMass = 0;
-                        
-            ttxResults.EdibleTotal.TotalEnergy = 0;
-            ttxResults.EdibleTotal.ProteinEnergy = 0;
-            ttxResults.EdibleTotal.LipidEnergy = 0;
-            ttxResults.EdibleTotal.CarbohydrateEnergy = 0;
-                        
-            ttxResults.EdibleTotal.CalciumMass = 0;
-            ttxResults.EdibleTotal.IronMass = 0;
-            ttxResults.EdibleTotal.MagnesiumMass = 0;
-            ttxResults.EdibleTotal.PhosphorusMass = 0;
-            ttxResults.EdibleTotal.PotassiumMass = 0;
-            ttxResults.EdibleTotal.SodiumMass = 0;
-            ttxResults.EdibleTotal.ZincMass = 0;
-            ttxResults.EdibleTotal.CopperMass = 0;
-            ttxResults.EdibleTotal.ManganeseMass = 0;
-            ttxResults.EdibleTotal.SeleniumMass = 0;
-            ttxResults.EdibleTotal.FluorideMass = 0;
-                        
-            ttxResults.EdibleTotal.VitaminCMass = 0;
-            ttxResults.EdibleTotal.ThiaminMass = 0;
-            ttxResults.EdibleTotal.RiboflavinMass = 0;
-            ttxResults.EdibleTotal.NiacinMass = 0;
-            ttxResults.EdibleTotal.PantothenicAcidMass = 0;
-            ttxResults.EdibleTotal.VitaminB6Mass = 0;
-            ttxResults.EdibleTotal.FolateMass = 0;
-            ttxResults.EdibleTotal.VitaminB12Mass = 0;
-            ttxResults.EdibleTotal.VitaminAMass = 0;
-            ttxResults.EdibleTotal.VitaminEMass = 0;
-            ttxResults.EdibleTotal.VitaminDMass = 0;
-            ttxResults.EdibleTotal.VitaminKMass = 0;
-            
-            ttxResults.EdibleTotal.TryptophanMass = 0;
-            ttxResults.EdibleTotal.ThreonineMass = 0;
-            ttxResults.EdibleTotal.IsoleucineMass = 0;
-            ttxResults.EdibleTotal.LeucineMass = 0;
-            ttxResults.EdibleTotal.LysineMass = 0;
-            ttxResults.EdibleTotal.MethionineMass = 0;
-            ttxResults.EdibleTotal.CystineMass = 0;
-            ttxResults.EdibleTotal.PhenylalanineMass = 0;
-            ttxResults.EdibleTotal.TyrosineMass = 0;
-            ttxResults.EdibleTotal.ValineMass = 0;
-            ttxResults.EdibleTotal.HistidineMass = 0;
-            
-            %% Calculate
-            
-            % check contained substances if nutritional data available
-            for iI = 1:(this.oMT.iSubstances)
-                if this.afMass(iI) ~= 0
-                    % check for all currently available edible substances 
-                    if isfield(this.oMT.ttxMatter.(this.oMT.csI2N{iI}), 'txNutrientData')     
-                        
-                        % substance name
-                        ttxResults.(this.oMT.csI2N{iI}).Substance = this.oMT.csI2N{iI};
-                        
-                        % substance mass and dry mass [kg]
-                        ttxResults.(this.oMT.csI2N{iI}).Mass = this.afMass(iI);
-                        ttxResults.(this.oMT.csI2N{iI}).DryMass = this.afMass(iI) * (1 - this.oMT.ttxMatter.(this.oMT.csI2N{iI}).txNutrientData.fWaterMass);
-                        
-                        % protein, lipid, carbohydrate and ash content [kg]
-                        ttxResults.(this.oMT.csI2N{iI}).ProteinMass = ttxResults.(this.oMT.csI2N{iI}).DryMass * this.oMT.ttxMatter.(this.oMT.csI2N{iI}).txNutrientData.fProteinDMF;
-                        ttxResults.(this.oMT.csI2N{iI}).LipidMass = ttxResults.(this.oMT.csI2N{iI}).DryMass * this.oMT.ttxMatter.(this.oMT.csI2N{iI}).txNutrientData.fLipidDMF;
-                        ttxResults.(this.oMT.csI2N{iI}).CarbohydrateMass = ttxResults.(this.oMT.csI2N{iI}).DryMass * this.oMT.ttxMatter.(this.oMT.csI2N{iI}).txNutrientData.fCarbohydrateDMF;
-                        ttxResults.(this.oMT.csI2N{iI}).AshMass = ttxResults.(this.oMT.csI2N{iI}).DryMass - (ttxResults.(this.oMT.csI2N{iI}).ProteinMass + ttxResults.(this.oMT.csI2N{iI}).LipidMass + ttxResults.(this.oMT.csI2N{iI}).CarbohydrateMass);
-                        
-                        % total and partly energy content [J]
-                        ttxResults.(this.oMT.csI2N{iI}).TotalEnergy = this.oMT.ttxMatter.(this.oMT.csI2N{iI}).txNutrientData.fEnergyMass * ttxResults.(this.oMT.csI2N{iI}).Mass;
-                        ttxResults.(this.oMT.csI2N{iI}).ProteinEnergy = ttxResults.(this.oMT.csI2N{iI}).ProteinMass * this.oMT.ttxMatter.(this.oMT.csI2N{iI}).txNutrientData.fProteinEnergyFactor;
-                        ttxResults.(this.oMT.csI2N{iI}).LipidEnergy = ttxResults.(this.oMT.csI2N{iI}).ProteinMass * this.oMT.ttxMatter.(this.oMT.csI2N{iI}).txNutrientData.fLipidEnergyFactor;
-                        ttxResults.(this.oMT.csI2N{iI}).CarbohydrateEnergy = ttxResults.(this.oMT.csI2N{iI}).ProteinMass * this.oMT.ttxMatter.(this.oMT.csI2N{iI}).txNutrientData.fCarbohydrateEnergyFactor;
-                        
-                        % Mineral content [kg]
-                        ttxResults.(this.oMT.csI2N{iI}).CalciumMass = ttxResults.(this.oMT.csI2N{iI}).DryMass * this.oMT.ttxMatter.(this.oMT.csI2N{iI}).txNutrientData.fCalciumDMF;
-                        ttxResults.(this.oMT.csI2N{iI}).IronMass = ttxResults.(this.oMT.csI2N{iI}).DryMass * this.oMT.ttxMatter.(this.oMT.csI2N{iI}).txNutrientData.fIronDMF;
-                        ttxResults.(this.oMT.csI2N{iI}).MagnesiumMass = ttxResults.(this.oMT.csI2N{iI}).DryMass * this.oMT.ttxMatter.(this.oMT.csI2N{iI}).txNutrientData.fMagnesiumDMF;
-                        ttxResults.(this.oMT.csI2N{iI}).PhosphorusMass = ttxResults.(this.oMT.csI2N{iI}).DryMass * this.oMT.ttxMatter.(this.oMT.csI2N{iI}).txNutrientData.fPhosphorusDMF;
-                        ttxResults.(this.oMT.csI2N{iI}).PotassiumMass = ttxResults.(this.oMT.csI2N{iI}).DryMass * this.oMT.ttxMatter.(this.oMT.csI2N{iI}).txNutrientData.fPotassiumDMF;
-                        ttxResults.(this.oMT.csI2N{iI}).SodiumMass = ttxResults.(this.oMT.csI2N{iI}).DryMass * this.oMT.ttxMatter.(this.oMT.csI2N{iI}).txNutrientData.fSodiumDMF;
-                        ttxResults.(this.oMT.csI2N{iI}).ZincMass = ttxResults.(this.oMT.csI2N{iI}).DryMass * this.oMT.ttxMatter.(this.oMT.csI2N{iI}).txNutrientData.fZincDMF;
-                        ttxResults.(this.oMT.csI2N{iI}).CopperMass = ttxResults.(this.oMT.csI2N{iI}).DryMass * this.oMT.ttxMatter.(this.oMT.csI2N{iI}).txNutrientData.fCopperDMF;
-                        ttxResults.(this.oMT.csI2N{iI}).ManganeseMass = ttxResults.(this.oMT.csI2N{iI}).DryMass * this.oMT.ttxMatter.(this.oMT.csI2N{iI}).txNutrientData.fManganeseDMF;
-                        ttxResults.(this.oMT.csI2N{iI}).SeleniumMass = ttxResults.(this.oMT.csI2N{iI}).DryMass * this.oMT.ttxMatter.(this.oMT.csI2N{iI}).txNutrientData.fSeleniumDMF;
-                        ttxResults.(this.oMT.csI2N{iI}).FluorideMass = ttxResults.(this.oMT.csI2N{iI}).DryMass * this.oMT.ttxMatter.(this.oMT.csI2N{iI}).txNutrientData.fFluorideDMF;
-                        
-                        % Vitamin content [kg]
-                        ttxResults.(this.oMT.csI2N{iI}).VitaminCMass = ttxResults.(this.oMT.csI2N{iI}).DryMass * this.oMT.ttxMatter.(this.oMT.csI2N{iI}).txNutrientData.fVitaminCDMF;
-                        ttxResults.(this.oMT.csI2N{iI}).ThiaminMass = ttxResults.(this.oMT.csI2N{iI}).DryMass * this.oMT.ttxMatter.(this.oMT.csI2N{iI}).txNutrientData.fThiaminDMF;
-                        ttxResults.(this.oMT.csI2N{iI}).RiboflavinMass = ttxResults.(this.oMT.csI2N{iI}).DryMass * this.oMT.ttxMatter.(this.oMT.csI2N{iI}).txNutrientData.fRiboflavinDMF;
-                        ttxResults.(this.oMT.csI2N{iI}).NiacinMass = ttxResults.(this.oMT.csI2N{iI}).DryMass * this.oMT.ttxMatter.(this.oMT.csI2N{iI}).txNutrientData.fNiacinDMF;
-                        ttxResults.(this.oMT.csI2N{iI}).PantothenicAcidMass = ttxResults.(this.oMT.csI2N{iI}).DryMass * this.oMT.ttxMatter.(this.oMT.csI2N{iI}).txNutrientData.fPantothenicAcidDMF;
-                        ttxResults.(this.oMT.csI2N{iI}).VitaminB6Mass = ttxResults.(this.oMT.csI2N{iI}).DryMass * this.oMT.ttxMatter.(this.oMT.csI2N{iI}).txNutrientData.fVitaminB6DMF;
-                        ttxResults.(this.oMT.csI2N{iI}).FolateMass = ttxResults.(this.oMT.csI2N{iI}).DryMass * this.oMT.ttxMatter.(this.oMT.csI2N{iI}).txNutrientData.fFolateDMF;
-                        ttxResults.(this.oMT.csI2N{iI}).VitaminB12Mass = ttxResults.(this.oMT.csI2N{iI}).DryMass * this.oMT.ttxMatter.(this.oMT.csI2N{iI}).txNutrientData.fVitaminB12DMF;
-                        ttxResults.(this.oMT.csI2N{iI}).VitaminAMass = ttxResults.(this.oMT.csI2N{iI}).DryMass * this.oMT.ttxMatter.(this.oMT.csI2N{iI}).txNutrientData.fVitaminADMF;
-                        ttxResults.(this.oMT.csI2N{iI}).VitaminEMass = ttxResults.(this.oMT.csI2N{iI}).DryMass * this.oMT.ttxMatter.(this.oMT.csI2N{iI}).txNutrientData.fVitaminEDMF;
-                        ttxResults.(this.oMT.csI2N{iI}).VitaminDMass = ttxResults.(this.oMT.csI2N{iI}).DryMass * this.oMT.ttxMatter.(this.oMT.csI2N{iI}).txNutrientData.fVitaminDDMF;
-                        ttxResults.(this.oMT.csI2N{iI}).VitaminKMass = ttxResults.(this.oMT.csI2N{iI}).DryMass * this.oMT.ttxMatter.(this.oMT.csI2N{iI}).txNutrientData.fVitaminKDMF;
-                        
-                        % Amino Acid content [kg]
-                        ttxResults.(this.oMT.csI2N{iI}).TryptophanMass = ttxResults.(this.oMT.csI2N{iI}).DryMass * this.oMT.ttxMatter.(this.oMT.csI2N{iI}).txNutrientData.fTryptophanDMF;
-                        ttxResults.(this.oMT.csI2N{iI}).ThreonineMass = ttxResults.(this.oMT.csI2N{iI}).DryMass * this.oMT.ttxMatter.(this.oMT.csI2N{iI}).txNutrientData.fThreonineDMF;
-                        ttxResults.(this.oMT.csI2N{iI}).IsoleucineMass = ttxResults.(this.oMT.csI2N{iI}).DryMass * this.oMT.ttxMatter.(this.oMT.csI2N{iI}).txNutrientData.fIsoleucineDMF;
-                        ttxResults.(this.oMT.csI2N{iI}).LeucineMass = ttxResults.(this.oMT.csI2N{iI}).DryMass * this.oMT.ttxMatter.(this.oMT.csI2N{iI}).txNutrientData.fLeucineDMF;
-                        ttxResults.(this.oMT.csI2N{iI}).LysineMass = ttxResults.(this.oMT.csI2N{iI}).DryMass * this.oMT.ttxMatter.(this.oMT.csI2N{iI}).txNutrientData.fLysineDMF;
-                        ttxResults.(this.oMT.csI2N{iI}).MethionineMass = ttxResults.(this.oMT.csI2N{iI}).DryMass * this.oMT.ttxMatter.(this.oMT.csI2N{iI}).txNutrientData.fMethionineDMF;
-                        ttxResults.(this.oMT.csI2N{iI}).CystineMass = ttxResults.(this.oMT.csI2N{iI}).DryMass * this.oMT.ttxMatter.(this.oMT.csI2N{iI}).txNutrientData.fCystineDMF;
-                        ttxResults.(this.oMT.csI2N{iI}).PhenylalanineMass = ttxResults.(this.oMT.csI2N{iI}).DryMass * this.oMT.ttxMatter.(this.oMT.csI2N{iI}).txNutrientData.fPhenylalanineDMF;
-                        ttxResults.(this.oMT.csI2N{iI}).TyrosineMass = ttxResults.(this.oMT.csI2N{iI}).DryMass * this.oMT.ttxMatter.(this.oMT.csI2N{iI}).txNutrientData.fTyrosineDMF;
-                        ttxResults.(this.oMT.csI2N{iI}).ValineMass = ttxResults.(this.oMT.csI2N{iI}).DryMass * this.oMT.ttxMatter.(this.oMT.csI2N{iI}).txNutrientData.fValineDMF;
-                        ttxResults.(this.oMT.csI2N{iI}).HistidineMass = ttxResults.(this.oMT.csI2N{iI}).DryMass * this.oMT.ttxMatter.(this.oMT.csI2N{iI}).txNutrientData.fHistidineDMF;
-                        
-                        %% Total Edible Substance Content
-                        
-                        ttxResults.EdibleTotal.Mass = ttxResults.EdibleTotal.Mass + ttxResults.(this.oMT.csI2N{iI}).Mass;
-                        ttxResults.EdibleTotal.DryMass = ttxResults.EdibleTotal.DryMass + ttxResults.(this.oMT.csI2N{iI}).DryMass;
-                        
-                        ttxResults.EdibleTotal.ProteinMass = ttxResults.EdibleTotal.ProteinMass + ttxResults.(this.oMT.csI2N{iI}).ProteinMass;
-                        ttxResults.EdibleTotal.LipidMass = ttxResults.EdibleTotal.LipidMass + ttxResults.(this.oMT.csI2N{iI}).LipidMass;
-                        ttxResults.EdibleTotal.CarbohydrateMass = ttxResults.EdibleTotal.CarbohydrateMass + ttxResults.(this.oMT.csI2N{iI}).CarbohydrateMass;
-                        ttxResults.EdibleTotal.AshMass = ttxResults.EdibleTotal.AshMass + ttxResults.(this.oMT.csI2N{iI}).AshMass;
-                        
-                        ttxResults.EdibleTotal.TotalEnergy = ttxResults.EdibleTotal.TotalEnergy + ttxResults.(this.oMT.csI2N{iI}).TotalEnergy;
-                        ttxResults.EdibleTotal.ProteinEnergy = ttxResults.EdibleTotal.ProteinEnergy + ttxResults.(this.oMT.csI2N{iI}).ProteinEnergy;
-                        ttxResults.EdibleTotal.LipidEnergy = ttxResults.EdibleTotal.LipidEnergy + ttxResults.(this.oMT.csI2N{iI}).LipidEnergy;
-                        ttxResults.EdibleTotal.CarbohydrateEnergy = ttxResults.EdibleTotal.CarbohydrateEnergy + ttxResults.(this.oMT.csI2N{iI}).CarbohydrateEnergy;
-                        
-                        ttxResults.EdibleTotal.CalciumMass = ttxResults.EdibleTotal.CalciumMass + ttxResults.(this.oMT.csI2N{iI}).CalciumMass;
-                        ttxResults.EdibleTotal.IronMass = ttxResults.EdibleTotal.IronMass + ttxResults.(this.oMT.csI2N{iI}).IronMass;
-                        ttxResults.EdibleTotal.MagnesiumMass = ttxResults.EdibleTotal.MagnesiumMass + ttxResults.(this.oMT.csI2N{iI}).MagnesiumMass;
-                        ttxResults.EdibleTotal.PhosphorusMass = ttxResults.EdibleTotal.PhosphorusMass + ttxResults.(this.oMT.csI2N{iI}).PhosphorusMass;
-                        ttxResults.EdibleTotal.PotassiumMass = ttxResults.EdibleTotal.PotassiumMass + ttxResults.(this.oMT.csI2N{iI}).PotassiumMass;
-                        ttxResults.EdibleTotal.SodiumMass = ttxResults.EdibleTotal.SodiumMass + ttxResults.(this.oMT.csI2N{iI}).SodiumMass;
-                        ttxResults.EdibleTotal.ZincMass = ttxResults.EdibleTotal.ZincMass + ttxResults.(this.oMT.csI2N{iI}).ZincMass;
-                        ttxResults.EdibleTotal.CopperMass = ttxResults.EdibleTotal.CopperMass + ttxResults.(this.oMT.csI2N{iI}).DryMass;
-                        ttxResults.EdibleTotal.ManganeseMass = ttxResults.EdibleTotal.ManganeseMass + ttxResults.(this.oMT.csI2N{iI}).ManganeseMass;
-                        ttxResults.EdibleTotal.SeleniumMass = ttxResults.EdibleTotal.SeleniumMass + ttxResults.(this.oMT.csI2N{iI}).SeleniumMass;
-                        ttxResults.EdibleTotal.FluorideMass = ttxResults.EdibleTotal.FluorideMass + ttxResults.(this.oMT.csI2N{iI}).FluorideMass;
-                        
-                        ttxResults.EdibleTotal.VitaminCMass = ttxResults.EdibleTotal.VitaminCMass + ttxResults.(this.oMT.csI2N{iI}).VitaminCMass;
-                        ttxResults.EdibleTotal.ThiaminMass = ttxResults.EdibleTotal.ThiaminMass + ttxResults.(this.oMT.csI2N{iI}).ThiaminMass;
-                        ttxResults.EdibleTotal.RiboflavinMass = ttxResults.EdibleTotal.RiboflavinMass + ttxResults.(this.oMT.csI2N{iI}).RiboflavinMass;
-                        ttxResults.EdibleTotal.NiacinMass = ttxResults.EdibleTotal.NiacinMass + ttxResults.(this.oMT.csI2N{iI}).NiacinMass;
-                        ttxResults.EdibleTotal.PantothenicAcidMass = ttxResults.EdibleTotal.PantothenicAcidMass + ttxResults.(this.oMT.csI2N{iI}).PantothenicAcidMass;
-                        ttxResults.EdibleTotal.VitaminB6Mass = ttxResults.EdibleTotal.VitaminB6Mass + ttxResults.(this.oMT.csI2N{iI}).VitaminB6Mass;
-                        ttxResults.EdibleTotal.FolateMass = ttxResults.EdibleTotal.FolateMass + ttxResults.(this.oMT.csI2N{iI}).FolateMass;
-                        ttxResults.EdibleTotal.VitaminB12Mass = ttxResults.EdibleTotal.VitaminB12Mass + ttxResults.(this.oMT.csI2N{iI}).VitaminB12Mass;
-                        ttxResults.EdibleTotal.VitaminAMass = ttxResults.EdibleTotal.VitaminAMass + ttxResults.(this.oMT.csI2N{iI}).VitaminAMass;
-                        ttxResults.EdibleTotal.VitaminEMass = ttxResults.EdibleTotal.VitaminEMass + ttxResults.(this.oMT.csI2N{iI}).VitaminEMass;
-                        ttxResults.EdibleTotal.VitaminDMass = ttxResults.EdibleTotal.VitaminDMass + ttxResults.(this.oMT.csI2N{iI}).VitaminDMass;
-                        ttxResults.EdibleTotal.VitaminKMass = ttxResults.EdibleTotal.VitaminKMass + ttxResults.(this.oMT.csI2N{iI}).VitaminKMass;
-                        
-                        ttxResults.EdibleTotal.TryptophanMass = ttxResults.EdibleTotal.TryptophanMass + ttxResults.(this.oMT.csI2N{iI}).TryptophanMass;
-                        ttxResults.EdibleTotal.ThreonineMass = ttxResults.EdibleTotal.ThreonineMass + ttxResults.(this.oMT.csI2N{iI}).ThreonineMass;
-                        ttxResults.EdibleTotal.IsoleucineMass = ttxResults.EdibleTotal.IsoleucineMass + ttxResults.(this.oMT.csI2N{iI}).IsoleucineMass;
-                        ttxResults.EdibleTotal.LeucineMass = ttxResults.EdibleTotal.LeucineMass + ttxResults.(this.oMT.csI2N{iI}).LeucineMass;
-                        ttxResults.EdibleTotal.LysineMass = ttxResults.EdibleTotal.LysineMass + ttxResults.(this.oMT.csI2N{iI}).LysineMass;
-                        ttxResults.EdibleTotal.MethionineMass = ttxResults.EdibleTotal.MethionineMass + ttxResults.(this.oMT.csI2N{iI}).MethionineMass;
-                        ttxResults.EdibleTotal.CystineMass = ttxResults.EdibleTotal.CystineMass + ttxResults.(this.oMT.csI2N{iI}).CystineMass;
-                        ttxResults.EdibleTotal.PhenylalanineMass = ttxResults.EdibleTotal.PhenylalanineMass + ttxResults.(this.oMT.csI2N{iI}).PhenylalanineMass;
-                        ttxResults.EdibleTotal.TyrosineMass = ttxResults.EdibleTotal.TyrosineMass + ttxResults.(this.oMT.csI2N{iI}).TyrosineMass;
-                        ttxResults.EdibleTotal.ValineMass = ttxResults.EdibleTotal.ValineMass + ttxResults.(this.oMT.csI2N{iI}).ValineMass;
-                        ttxResults.EdibleTotal.HistidineMass = ttxResults.EdibleTotal.HistidineMass + ttxResults.(this.oMT.csI2N{iI}).HistidineMass;
-                        
-                    % if not an edible substance
-                    else
-                        % substance name
-                        ttxResults.(this.oMT.csI2N{iI}).Substance = this.oMT.csI2N{iI};
-                        
-                        % substance mass and dry mass [kg]
-                        ttxResults.(this.oMT.csI2N{iI}).Mass = this.afMass(iI);
-                    end
-                    
-                else
-%                     keyboard();
-                end
-            end
-            
-            % log number of entries in ttxResults for indexed access
-            csSubstances = fieldnames(ttxResults);
-            
-            % display struct contents
-            for iJ = 1:length(csSubstances)
-                disp(ttxResults.(csSubstances{iJ}));
-            end
-        end
-=======
->>>>>>> 7a5671f8
         
     end
 
