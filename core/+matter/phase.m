--- conflicted
+++ resolved
@@ -647,20 +647,7 @@
         function fTotalHeatCapacity = getTotalHeatCapacity(this)
             % Returns the total heat capacity of the phase. 
             
-<<<<<<< HEAD
-            % We'll only calculate this again, if a certain amount of time
-            % has passed since the last update. This value is set using the
-            % fMinimalTimeBetweenHeatCapacityUpdates property, which is set
-            % to 1 second by default. This is to reduce the computational
-            % load and may be removed in the future, especially if the
-            % calculateSpecificHeatCapactiy() method and the findProperty()
-            % method of the matter table have been substantially
-            % accelerated. One second is also the fixed timestep of the
-            % thermal solver.
-            if this.oTimer.fTime < this.fLastTotalHeatCapacityUpdate + this.fMinimalTimeBetweenHeatCapacityUpdates
-=======
             %%%this.warn('getTotalHeatCapacity', 'Use oPhase.fSpecificHeatCapacity * oPhase.fMass!');
-            
             
             % We'll only calculate this again, if it has been at least one
             % second since the last update. This is to reduce the
@@ -675,7 +662,6 @@
             %                  this.fMinimalTimeBetweenHeatCapacityUpdates)
             % It feels like that is more readable ...
             if isempty(this.fLastTotalHeatCapacityUpdate) || (this.oTimer.fTime - this.fLastTotalHeatCapacityUpdate < this.fMinimalTimeBetweenHeatCapacityUpdates)
->>>>>>> b8ac7e85
                 fTotalHeatCapacity = this.fTotalHeatCapacity;
             else
                 this.updateSpecificHeatCapacity();
@@ -1011,7 +997,6 @@
         
         
         function calculateTimeStep(this)
-<<<<<<< HEAD
             % To calculate the new time step for this phase, we first need
             % some information on what has changed since the last time this
             % was done. 
@@ -1020,8 +1005,7 @@
             % afChange contains the flow rates for all substances,
             % mfDetails contains the flow rate, temperature and heat
             % capacity for each INCOMING flow, not the outflows!
-            [ afTotalInOuts, mfInflowDetails ] = this.getTotalMassChange();
-=======
+
             % Change in kg of partial masses per second
             [ afChange, mfDetails ] = this.getTotalMassChange();
             
@@ -1044,15 +1028,9 @@
 %                 disp('>>>>>>>>>>>>>>>>>>  /CALC TS  >>>>>>>>>>>>>>>>');
 %             end
             
-
+            % Setting the properties to the current values
             this.afCurrentTotalInOuts = afChange;
             this.mfCurrentInflowDetails = mfDetails;
->>>>>>> b8ac7e85
-            
-            % Setting the properties to the current values
-            this.afCurrentTotalInOuts   = afTotalInOuts;
-            this.mfCurrentInflowDetails = mfInflowDetails;
-            
             
             % If we have set a fixed time steop for this phase, we can just
             % continue without doing any calculations.
@@ -1143,8 +1121,8 @@
                 % The unit of arPartialsChange is [1/s], so multiplied by
                 % 100 % we would have a percentage change per second for
                 % each substance.
-                abChange = (afTotalInOuts ~= 0);
-                arPartialsChange = abs(afTotalInOuts(abChange) ./ tools.round.prec(this.fMass, this.oTimer.iPrecision));
+                abChange = (afChange ~= 0);
+                arPartialsChange = abs(afChange(abChange) ./ tools.round.prec(this.fMass, this.oTimer.iPrecision));
 
                 % Only use non-inf values. They would be inf if the current
                 % mass of according substance is zero. If a new substance
@@ -1162,7 +1140,7 @@
                 % rTotalPerSecond also has the unit [1/s], giving us the
                 % percentage change per second of the overall mass of the
                 % phase.
-                fChange = sum(afTotalInOuts);
+                fChange = sum(afChange);
 
                 if fChange == 0
                     rTotalPerSecond = 0;
