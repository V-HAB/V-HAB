--- conflicted
+++ resolved
@@ -1033,10 +1033,6 @@
                     arPreviousChange = this.afMass; % ... set to zeros!
                 end
 
-<<<<<<< HEAD
-=======
-                
->>>>>>> 78be9f42
 
                 % Only use entries where change is not zero
                 % If some substance changed a bit, but less then the thres-
