--- conflicted
+++ resolved
@@ -394,23 +394,8 @@
             afTotalInOuts = this.afCurrentTotalInOuts;
             mfInflowDetails = this.mfCurrentInflowDetails;
             
-<<<<<<< HEAD
             if ~base.oLog.bOff, this.out(1, 2, 'total-fr', 'Total flow rate in %s-%s: %.20f', { this.oStore.sName, this.sName, sum(afTotalInOuts) }); end;
             
-%             if strcmp(this.oStore.sName, 'Valve_1')
-%                 disp('>>>>>>>>>>>>>>>>>>>>>>>>>>>>>>>>>>');
-%                 disp(this.oTimer.fTime);
-%                 disp(find(this.afMass));
-%                 disp(find(this.arPartialMass));
-%                 disp('- cached -');
-%                 disp(find(afTotalInOuts));
-%                 disp('- new -');
-%                 disp(find(this.getTotalMassChange()));
-%                 disp('>>>>>>>>>>>>>>>>>>>>>>>>>>>>>>>>>>');
-%             end
-
-=======
->>>>>>> ace86d88
             % Check manipulator
             if ~isempty(this.toManips.substance) && ~isempty(this.toManips.substance.afPartialFlows)
                 % Add the changes from the manipulator to the total inouts
@@ -1248,28 +1233,8 @@
             
             
             
-<<<<<<< HEAD
-%             if strcmp(this.oStore.sName, 'Valve_1')
-%                 disp('>>>>>>>>>>>>>>>>>>>>  CALC TS  >>>>>>>>>>>>>>');
-%                 disp(this.oTimer.fTime);
-%                 disp(find(this.afMass));
-%                 disp(find(this.arPartialMass));
-%                 disp('- cached -');
-%                 disp(find(this.afCurrentTotalInOuts));
-%                 disp('- new -');
-%                 disp(find(afChange));
-%                 disp(afChange(afChange ~= 0));
-%                 disp('- new - SUM');
-%                 disp(sum(afChange));
-%                 disp('vs mass');
-%                 disp(this.fMass);
-%                 disp('>>>>>>>>>>>>>>>>>>  /CALC TS  >>>>>>>>>>>>>>>>');
-%             end
-            
             afTmpCurrentTotalInOuts = this.afCurrentTotalInOuts;
 
-=======
->>>>>>> ace86d88
             % Setting the properties to the current values
             this.afCurrentTotalInOuts = afChange;
             this.mfCurrentInflowDetails = mfDetails;
