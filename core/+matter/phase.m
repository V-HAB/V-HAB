--- conflicted
+++ resolved
@@ -508,13 +508,9 @@
             
             % Execute updateProcessorsAndManipulators between branch solver
             % updates for inflowing and outflowing flows
-<<<<<<< HEAD
             if this.iProcsP2Pflow > 0 || this.iManipulators > 0
-                this.oTimer.bindPostTick(@this.updateProcessorsAndManipulators);
-            end
-=======
-            this.oStore.oTimer.bindPostTick(@this.updateProcessorsAndManipulators, 1);
->>>>>>> b0e45dd3
+                this.oTimer.bindPostTick(@this.updateProcessorsAndManipulators, 1);
+            end
             
             % Flowrate update binding for OUTFLOWING matter flows.
             if this.bSynced || bSetBranchesOutdated
@@ -1136,11 +1132,7 @@
             if ~this.bOutdatedTS
                 this.bOutdatedTS = true;
 
-<<<<<<< HEAD
-                this.oTimer.bindPostTick(@this.calculateTimeStep);
-=======
-                this.oStore.oTimer.bindPostTick(@this.calculateTimeStep, 2);
->>>>>>> b0e45dd3
+                this.oTimer.bindPostTick(@this.calculateTimeStep, 2);
             end
         end
 
