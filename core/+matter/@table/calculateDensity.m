--- conflicted
+++ resolved
@@ -96,12 +96,6 @@
         fTemperature = this.Standard.Temperature; % std temperature (K)
     end
     
-<<<<<<< HEAD
-    if nargin > 4
-        afPartialPressures = ones(1, this.iSubstances) * varargin{4};
-    else
-        if strcmp(sMatterState, 'gas')
-=======
     % Assume if vector with length > 1 -> partials, else total pressure
     if nargin > 4 && ~isempty(varargin{4}) && isvector(varargin{4}) && length(varargin{4}) > 1
         afPartialPressures = varargin{4};
@@ -112,8 +106,7 @@
             fPressure = varargin{4};
         end
         
-        if any(strcmp(sMatterState, {'gas', 'liquid'}))
->>>>>>> b8ac7e85
+        if any(strcmp(sMatterState, {'gas'}))
             afPartialPressures = this.calculatePartialPressures(sMatterState, afMass, fPressure);
         else
             afPartialPressures = ones(1, this.iSubstances) * this.Standard.Pressure;
