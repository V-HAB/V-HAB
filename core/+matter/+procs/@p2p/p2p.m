--- conflicted
+++ resolved
@@ -42,11 +42,7 @@
             iPhaseOut = find(strcmp({ oStore.aoPhases.sName }, sPhaseAndPortOut), 1);
             
             if isempty(iPhaseIn) || isempty(iPhaseOut)
-<<<<<<< HEAD
                 this.throw('p2p', 'Phase could not be found: in phase "%s" has index "%i", out phase "%s" has index "%i"', sPhaseIn, iPhaseIn, sPhaseOut, iPhaseOut);
-=======
-                this.throw('p2p', 'Phase could not be found: in phase %s has index %i, %s has index %i', sPhaseAndPortIn, iPhaseIn, sPhaseAndPortOut, iPhaseOut);
->>>>>>> 319da85b
             end
             
             % Set name and a fake oBranch ref - back to ourself
