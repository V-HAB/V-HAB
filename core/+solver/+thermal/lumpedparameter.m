classdef lumpedparameter < base
    %LUMPEDPARAMETER Lumped parameter solver for thermal analysis.
    %   Solves a thermal network described within a |thermal.container|.
    %
    %TODO:
    %    - check naming convetion: "capacity" -> |Capacity| wrapper object,
    %      "heat capacity" -> (scalar) value of capacity
    
    properties
        
        tOdeOptions;    % Result of |odeset| (struct).
        calcChangeRate; % Handle to the rate of change function for the ODE solver.
        
        %bCalcConductorHeatTransfer = false; % Calculate heat transfer of each conductor.
        
    end
    
    properties (SetAccess = protected)
        
        oVSys; % The |vsys| instance associated with the solver.
        
        setTimestep;     % Handle to the |setTimeStep| method of the timer. 
        unbindFromTimer; % Handle to the |unbind| method of the timer.
        
        mPreviousSolverTimes = [];
        mPreviousSolverTemps = [];
        
    end
    
    properties (Access = protected)
        
        fPreviousTimestep = -1; % The time at the previous call to |update|.
        
        % Rate matrices for matrix based solution of a transient heat
        % transfer problem.
        mSourceRateVector    = []; % The source rate vector in |K/s|.
        mLinearRateMatrix    = []; % The linear rate matrix in |1/s|.
        mFluidFlowRateMatrix = []; % The fluid flow rate matrix in |1/s|.
        mRadiationRateMatrix = []; % The radiation rate matrix in |1/(s*K^3)|.
        
        mNodeCapacities = []; % The capacities of all nodes in |J/K|.
        
        % If there is an interface to TherMoS in this simulation, we need
        % to do some extra calculations to add the external energy flows to
        % our simulated system.
        bTherMoSInterface;
        
    end
    
    methods
        
        function this = lumpedparameter(oVSys, fTimestep, bTherMoSInterface)
            % Initialize the lumped parameter solver.
            
            % Set the default options for the ODE solver. 
            this.tOdeOptions = odeset('RelTol', 1e-3, 'AbsTol', 1e-4);
            
            % Store the associated |vsys| instance.
            this.oVSys = oVSys;
            
            % Set default timestep of |1 s|.
            if nargin < 2
                fTimestep = 1;
            end
            
<<<<<<< HEAD
            if nargin < 3 || isempty(bTherMoSInterface)
=======
            if (nargin < 3) || isempty(bTherMoSInterface)
>>>>>>> b8ac7e85
                this.bTherMoSInterface = false; 
            else
                this.bTherMoSInterface = bTherMoSInterface;
            end
            
            % Register with timer: Call |this.update| each |fTimestep|.
            [this.setTimestep, this.unbindFromTimer] = this.oVSys.oTimer.bind(@(oTimer) this.update(oTimer), fTimestep);
            
            % Define rate of change function for ODE solver.
            this.calcChangeRate = @(t, m) this.calcTemperatureChangeRate(m, t);
            
            % Make sure rate matrices are generated in the first call to
            % |update()|.
            this.oVSys.taint();
            
        end
        
        function update(this, oTimer)
            % Solve the thermal network: Calculate the new temperatures
            % after a time step and pass the change in inner heat energy on
            % to the thermal container. 
            
            % Regenerate change rate matrices if container is tainted.
            if this.oVSys.bIsTainted
                this.reloadRateMatrices();
            end
            
            % (Re-)Load the temperatures of the nodes at this point because
            % the matter calculation for the energy transfer may yield
            % different results for the "new" temperatures (which may be
            % expected e.g. when other solvers change the temperature of a
            % phase as well). 
            mNodeTemps = this.oVSys.getNodeTemperatures();
            
            % Make sure we actually can do something.
            if size(mNodeTemps, 1) < 1
                this.warn('update', 'Nothing to calculate.');
                return; % Return early.
            end
            
            % Skip the first call to the solver because we will calculate
            % the temperature change at the "beginning" of the next step.
            % Since we cannot influence the order of the timer callbacks,
            % the calculation might actually happen at the end of each
            % step, beginning with the second step.
            %TODO: Check if this actually needs to be gated on the stored
            %      previous timestep or |oTimer.fTime == 0|.
            if this.fPreviousTimestep < 0
                
                % Remember the current timestep for the next time the
                % solver is executed.
                this.fPreviousTimestep = oTimer.fTime;
                
                return; % Return early.
                
            end
            
            % Get the integral boundaries for the ODE solver. 
            fStepBeginTime = this.fPreviousTimestep;
            fStepEndTime   = oTimer.fTime;
            
            % Solve the equation.
            % http://www.mathworks.com/matlabcentral/answers/101581-why-do-i-receive-a-warning-about-integration-tolerance-when-using-the-ode-solver-functions
            % ode45, ode23s, ode15s, ode23tb?
            [mTimePoints, mSolutionTemps] = ode45(this.calcChangeRate, ...    ode23s
                [fStepBeginTime, fStepEndTime], mNodeTemps, this.tOdeOptions);
            
            % Store solver results. This is mostly for debugging purposes.
            %TODO: Remove??
            this.mPreviousSolverTimes = mTimePoints;
            this.mPreviousSolverTemps = mSolutionTemps;
            
            % Calculate the total temperature difference between the start
            % and end temperatures of the solver.
            mTotalTempDiff = mSolutionTemps(end, :) - mNodeTemps';
            
%             % Calculate the energy transfer.
%             this.calcHeatTransfer(mTimePoints, mSolutionTemps);
            % Calculate the change in inner heat energy per node.
            mNodeHeatChange = this.mNodeCapacities' .* mTotalTempDiff;
            
            % Notify thermal container / nodes about heat energy transfer.
            this.oVSys.changeNodesInnerEnergy(mNodeHeatChange);
            
            % Remember the current (end) time for the next call to this
            % method, where it is used as the start time.
            this.fPreviousTimestep = fStepEndTime;
            
        end
        
        function reloadRateMatrices(this)
            % Build rate matrices used by the lumped parameter solver.
            %TODO: move some stuff from the thermal container here??
            
            % Update thermal matrices of |container|/|vsys|.
            this.oVSys.generateThermalMatrices();

            % Get heat sources and capacitances. %%%
            %mHeatSources = this.oVSys.getHeatSources();
            mHeatSources = this.oVSys.mHeatSourceVector;
            %mCapacities  = this.oVSys.getCapacitances();
            mCapacities  = this.oVSys.mCapacityVector;
            
            % Build the source rate vector.
            this.mSourceRateVector = mHeatSources ./ mCapacities;
            
            % Get conductors. %%%
            %mLinearConductors    = this.oVSys.getLinearConductors();
            mLinearConductors    = this.oVSys.mLinearConductance;
            %mFluidicConductors   = this.oVSys.getFluidicConductors();
            mFluidicConductors   = this.oVSys.mFluidicConductance;
            %mRadiativeConductors = this.oVSys.getRadiativeConductors();
            mRadiativeConductors = this.oVSys.mRadiativeConductance;
            
            % Build transfer rate matrices.
            [this.mLinearRateMatrix, this.mFluidFlowRateMatrix, ...
                this.mRadiationRateMatrix] = buildRateMatrices( ...
                mCapacities, mLinearConductors, ...
                mFluidicConductors, mRadiativeConductors);
            
            % Remember capacitances.
            this.mNodeCapacities = mCapacities;
            
        end
        
        function mHeatTransferred = calcHeatTransfer(this, mTimes, mTemperatures)
            % Calculates the heat transfer during a timestep. This method
            % is called with the results of the ODE solver.
            
            % Get capacitances. 
            %mCapacities = this.mNodeCapacities;
            
            % Get conductors. %%%
            %mLinearConductors    = this.oVSys.getLinearConductors();
            mLinearConductors    = this.oVSys.mLinearConductance;
            %mFluidicConductors   = this.oVSys.getFluidicConductors();
            mFluidicConductors   = this.oVSys.mFluidicConductance;
            %mRadiativeConductors = this.oVSys.getRadiativeConductors();
            mRadiativeConductors = this.oVSys.mRadiativeConductance;
            
            % Calculate the heat transfer.
            [mHFLinear, mHFFluidic, mHFRadiat] = calcHeatTransfer(mTimes, mTemperatures, ...
                mLinearConductors, mFluidicConductors, mRadiativeConductors);
            
            % Return the assorted result.
            mHeatTransferred = [mHFLinear, mHFFluidic, mHFRadiat];
            
        end
        
        function mTemperatureChangeRate = calcTemperatureChangeRate(this, mCurrentTemperatures, ~)
            % Calculates the rate of temperature change. This function is 
            % called by the ODE solver at each (internal) timestep(?). It 
            % returns the "right side" of the equation |T' = f(t, T)|.
            %
            % The last parameter is the current time at the solver
            % iteration step. It is not used here. 
            % 
            % nonlinear, first order ODE
            % Original logic by Christof Roth.
            
            %mLinearRateMatrices = this.mLinearRateMatrix + this.mFluidFlowRateMatrix;

            mTemperatureChangeRate = this.mSourceRateVector + ...
                (this.mLinearRateMatrix + this.mFluidFlowRateMatrix) * mCurrentTemperatures + ...
                this.mRadiationRateMatrix * mCurrentTemperatures.^4;
            
        end
        
        function fVal = getMatrixValueIfExists(this, sPropName, iPos1, iPos2)
            % This is needed for the logger because it only handles scalar
            % values, and on top of that the matrix sizes of this class may
            % change during simulation. To avoid MATLAB and the logger
            % throwing errors, we need some getter logic that always
            % returns an appropriate scalar value.
            
            fVal = NaN;
            xProp = this.(sPropName);
            mSize = size(xProp);
            
            if mSize(1) == 0 || mSize(2) == 0
                
                return; % Nothing to do here: xProp is empty => return NaN.
                
            elseif isequal(mSize, [1, 1]) % Scalar.
                
                fVal = xProp;
                return; % Return early. 
                
            end
            
            if nargin < 4
                
                iPos2 = 1; % Always use first row item if not specified.
                
                if mSize(1) == 1 % Row vector.
                    iPos2 = iPos1; % Use supplied position as column index.
                    iPos1 = 1;
                end
                
            end
            
            fVal = xProp(iPos1, iPos2);
            
        end
        
    end
    
end
<|MERGE_RESOLUTION|>--- conflicted
+++ resolved
@@ -63,11 +63,7 @@
                 fTimestep = 1;
             end
             
-<<<<<<< HEAD
             if nargin < 3 || isempty(bTherMoSInterface)
-=======
-            if (nargin < 3) || isempty(bTherMoSInterface)
->>>>>>> b8ac7e85
                 this.bTherMoSInterface = false; 
             else
                 this.bTherMoSInterface = bTherMoSInterface;
