classdef branch < base & event.source
    %BRANCH Basic solver branch class
    %   This is the base class for all matter flow solvers in V-HAB, all
    %   other solver branch classes inherit from this class. 
    %
    %TODO
    %   - fFlowRate protected, not prive, and add setter?
    %   - check - setTimeStep means solver .update() method is executed by the
    %     timer during the 'normal' update call for e.g. phases etc.
    %     If a phase triggers an solver .update, that happens in the post tick
    %     loop.
    %     Any problems with that? Possible that solver called multiple times at
    %     a tick - shouldn't be a problem right?

    properties (SetAccess = private, GetAccess = private)
        %TODO how to serialize function handles? Do differently in the
        %     first place, e.g. with some internal 'passphrase' that is
        %     generated and returned on registerHandlerFR and checked on
        %     setFlowRate?
        setBranchFR;
    end
    
    properties (SetAccess = private, GetAccess = protected)
        % Callback to set time step (default: inf) in [s]
        setTimeStep;
    end
    
    properties (SetAccess = private, GetAccess = public)
        oBranch;
        fFlowRate = 0;
        
        fLastUpdate = -10;
        
        
        % Branch to sync to - if that branch is executed/updated, also
        % update here!
        oSyncedSolver;
        bUpdateTrigger = false;
    end
    
    properties (SetAccess = private, GetAccess = protected, Transient = true)
        bRegisteredOutdated = false;
    end
    
    properties (SetAccess = private, GetAccess = public)
        % Solving mechanism supported by the solver
        sSolverType;
        
        % Cached solving objects (from [procs].toSolver.hydraulic)
        aoSolverProps;
        
        % Reference to the matter table
        % @type object
        oMT;
    end
    
    
    methods
        function this = branch(oBranch, fInitialFlowRate, sSolverType)
            
            if isempty(oBranch.coExmes{1}) || isempty(oBranch.coExmes{2})
                this.throw('branch:constructor',['The interface branch %s is not properly connected.\n',...
                                     'Please make sure you call connectIF() on the subsystem.'], oBranch.sName);
            end
            
            this.oBranch = oBranch;
            this.oMT     = oBranch.oMT;
            
            if nargin >= 3 && ~isempty(sSolverType)
                this.sSolverType = sSolverType;
                
                % Cache the solver objects for quick access later
                %TODO re-cache if e.g. branch re-connected to another IF!
                this.aoSolverProps = solver.matter.base.type.(this.sSolverType).empty(0, size(this.oBranch.aoFlowProcs, 2));
                
                for iP = 1:length(this.oBranch.aoFlowProcs)
                    if ~isfield(this.oBranch.aoFlowProcs(iP).toSolve, this.sSolverType)
                        this.throw('branch:constructor', 'F2F processor ''%s'' does not support the %s solving method!', this.oBranch.aoFlowProcs(iP).sName, this.sSolverType);
                    end

                    this.aoSolverProps(iP) = this.oBranch.aoFlowProcs(iP).toSolve.(this.sSolverType);
                end
            end
            
            
            
            % Branch allows only one solver to take control
            this.setBranchFR = this.oBranch.registerHandlerFR(this);
            
            % Use branches container timer reference to bind for time step
            %CHECK nope, Infinity, right?
            %this.setTimeStep = this.oBranch.oTimer.bind(@(~) this.update(), inf);
            %this.setTimeStep = this.oBranch.oTimer.bind(@(~) this.registerUpdate(), inf);
            this.setTimeStep = this.oBranch.oTimer.bind(@(~) this.executeUpdate(), inf);
            
            % Initial flow rate?
            if (nargin >= 2) && ~isempty(fInitialFlowRate)
                this.fFlowRate = fInitialFlowRate;
            end
            
            % If the branch triggers the 'outdated' event, need to
            % re-calculate the flow rate!
            this.oBranch.bind('outdated', @this.registerUpdate);
        end
        
        
        function syncToSolver(this, oSolver)
            % 
            %
            %TODO
            % Allow several synced solvers!!
            
            if ~isempty(this.oSyncedSolver)
                this.throw('syncToSolver', 'Cannot set another synced solver');
            end
            
            this.oSyncedSolver = oSolver;
            this.oSyncedSolver.bind('update', @(~) this.syncedUpdateCall());
        end
    end
    
    methods (Access = private)
        function executeUpdate(this)
            for iE = sif(this.oBranch.fFlowRate >= 0, 1:2, 2:-1:1)
                this.oBranch.coExmes{iE}.oPhase.massupdate();
            end
            
            this.update();
        end
    end
    
    methods (Access = protected)
        function registerUpdate(this, ~)
            %if this.bRegisteredOutdated, return; end;
            
<<<<<<< HEAD
            this.oBranch.oTimer.bindPostTick(@this.update);
=======
            this.oBranch.oContainer.oTimer.bindPostTick(@this.update, -2);
>>>>>>> b0e45dd3
            this.bRegisteredOutdated = true;
        end
        
        
        function syncedUpdateCall(this)
            % Prevent loops
            if ~this.bUpdateTrigger
                this.update();
            end
        end
        
        function update(this, fFlowRate, afPressures)
            % Inherited class can overload .update and write this.fFlowRate
            % and subsequently CALL THE PARENT METHOD by
            % update@solver.matter.base.branch(this);
            % (??)
            
            %TODO 13
            %   - names of solver packates? matter/basic/...?
            %   - also afPressures, afTemperatures for setBranchFR?
            %   - some solvers need possibility to preset flows with the
            %       molar mass, ..
            %       => NOT NOW! Solver just uses old values, and has to
            %       make sure that a short time step (0!!) is set when the
            %       flow rate direction changed!!
            %       -> setFlowRate automatically updates all!
            
            this.fLastUpdate = this.oBranch.oTimer.fTime;
            
            if nargin >= 2

                % If mass in inflowing tank is smaller than the precision
                % of the simulation, set flow rate and delta pressures to
                % zero
                oIn = this.oBranch.coExmes{sif(fFlowRate >= 0, 1, 2)}.oPhase;

                if tools.round.prec(oIn.fMass, oIn.oStore.oTimer.iPrecision) == 0
                    fFlowRate = 0;
                    afPressures = zeros(1, this.oBranch.iFlowProcs);
                end

                this.fFlowRate = fFlowRate;

            end
            
            this.bRegisteredOutdated = false;
            
            % No pressure given? Just make sure we have the variable
            % 'afPressures' set, the parent class knows what to do. In this
            % case it will distribute the pressure drops equally onto all 
            % flows.
            if nargin < 3
                afPressures = [];
            end
            
            this.setBranchFR(this.fFlowRate, afPressures);
            
            %TODO Add a comment here to tell the user what this is actually
            %good for. I'm assuming this is only here to call a synced
            %solver? 
            this.bUpdateTrigger = true;
            this.trigger('update');
            this.bUpdateTrigger = false;
        end
    end
end<|MERGE_RESOLUTION|>--- conflicted
+++ resolved
@@ -133,11 +133,7 @@
         function registerUpdate(this, ~)
             %if this.bRegisteredOutdated, return; end;
             
-<<<<<<< HEAD
-            this.oBranch.oTimer.bindPostTick(@this.update);
-=======
-            this.oBranch.oContainer.oTimer.bindPostTick(@this.update, -2);
->>>>>>> b0e45dd3
+            this.oBranch.oTimer.bindPostTick(@this.update, -2);
             this.bRegisteredOutdated = true;
         end
         
