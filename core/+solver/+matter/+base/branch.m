--- conflicted
+++ resolved
@@ -103,19 +103,14 @@
             %CHECK nope, Infinity, right?
             %this.setTimeStep = this.oBranch.oTimer.bind(@(~) this.update(), inf);
             %this.setTimeStep = this.oBranch.oTimer.bind(@(~) this.registerUpdate(), inf);
-<<<<<<< HEAD
             
             %TODO check - which one?
-            %this.setTimeStep = this.oBranch.oTimer.bind(@(~) this.executeUpdate(), inf);
-            this.setTimeStep = this.oBranch.oTimer.bind(@(~) this.registerUpdate(), inf);
-=======
-            %this.setTimeStep = this.oBranch.oTimer.bind(@(~) this.executeUpdate(), inf);
+            %this.setTimeStep = this.oBranch.oTimer.bind(@(~) this.registerUpdate(), inf);
             this.setTimeStep = this.oBranch.oTimer.bind(@this.executeUpdate, inf, struct(...
                 'sMethod', 'executeUpdate', ...
                 'sDescription', 'ExecuteUpdate in solver which does massupdate and then registers .update in post tick!', ...
                 'oSrcObj', this ...
             ));
->>>>>>> 170bd161
             
             % Initial flow rate?
             if (nargin >= 2) && ~isempty(fInitialFlowRate)
@@ -161,28 +156,13 @@
     
     methods (Access = protected)
         function registerUpdate(this, ~)
-<<<<<<< HEAD
-            %TOD) check
-            %if this.bRegisteredOutdated, return; end;
-            if this.bRegisteredOutdated % this.fLastUpdate >= this.oBranch.oTimer.fTime
-                return;
-            end
-            
-            
-            
-            for iE = sif(this.oBranch.fFlowRate >= 0, 1:2, 2:-1:1)
-                this.oBranch.coExmes{iE}.oPhase.massupdate();
-            end
-            
-            
-            this.trigger('register_update', struct('iPostTickPriority', this.iPostTickPriority));
-=======
             %CHECK-160514
             %if this.bRegisteredOutdated, return; end;
             if this.bRegisteredOutdated, return; end;
+
+            this.trigger('register_update', struct('iPostTickPriority', this.iPostTickPriority));
             
             this.out(1, 1, 'registerUpdate', 'Registering .update method on post tick prio %i for solver for branch %s', { this.iPostTickPriority, this.oBranch.sName });
->>>>>>> 170bd161
             
             %keyboard();
             this.oBranch.oTimer.bindPostTick(@this.update, this.iPostTickPriority);
