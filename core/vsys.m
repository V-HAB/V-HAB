--- conflicted
+++ resolved
@@ -38,25 +38,22 @@
 %             end
         end
         
-<<<<<<< HEAD
-        
-        
-        
         function createGeometricStructure(this)
-=======
-        function createSolverStructure(this)
->>>>>>> 84624a5c
             % Call in child elems
             csChildren = fieldnames(this.toChildren);
             
             for iC = 1:length(csChildren)
                 sChild = csChildren{iC};
-                
-<<<<<<< HEAD
                 this.toChildren.(sChild).createGeometricStructure();
             end
         end
-=======
+
+        function createSolverStructure(this)
+            % Call in child elems
+            csChildren = fieldnames(this.toChildren);
+            
+            for iC = 1:length(csChildren)
+                sChild = csChildren{iC};
                 this.toChildren.(sChild).createSolverStructure();
             end
         end
@@ -74,7 +71,6 @@
             this.bSealed = true;
         end
         
->>>>>>> 84624a5c
     end
     
     methods (Access = protected)
